"""General utility functions."""

from collections import OrderedDict
import datetime as dt
import functools
import concurrent
import pickle
import sys
import time
from math import floor
from typing import Any, Callable, List, Optional, Dict
import torch
import bittensor as bt
from functools import lru_cache, update_wrapper
from common.date_range import DateRange

_KB = 1024
_MB = 1024 * _KB
_GB = 1024 * _MB


def mb_to_bytes(mb: int) -> int:
    """Returns the total number of bytes."""
    return mb * _MB


def gb_to_bytes(gb: int) -> int:
    """Returns the total number of bytes."""
    return gb * _GB


def seconds_to_hours(seconds: int) -> int:
    """Returns the total number of hours, rounded down."""
    return seconds // 3600


def datetime_from_hours_since_epoch(hours: int) -> dt.datetime:
    """Returns a datetime object from the provided hours since epoch."""
    return dt.datetime.fromtimestamp(hours * 3600, tz=dt.timezone.utc)


def is_miner(uid: int, metagraph: bt.metagraph, vpermit_rao_limit: int) -> bool:
    """Checks if a UID on the subnet is a miner."""
    # Assume everyone who isn't a validator is a miner.
    # This explicilty disallows validator/miner hybrids.
    # 1) Blacklist known bad coldkeys.

    # if metagraph.coldkeys[uid] in [
    # ]:
    #     bt.logging.trace(f"Ignoring known bad coldkey {metagraph.coldkeys[uid]}.")
    #     return False

    return not is_validator(uid, metagraph, vpermit_rao_limit)


def is_validator(
    uid: int, metagraph: bt.metagraph, vpermit_rao_limit: int = 10_000
) -> bool:
    """Checks if a UID on the subnet is a validator."""
    return (
        metagraph.validator_permit[uid] and float(metagraph.S[uid]) >= vpermit_rao_limit
    )


def get_validator_data(
    metagraph: bt.metagraph, vpermit_rao_limit: int
) -> Dict[str, Dict[str, Any]]:
    """Retrieve validator data (hotkey, percent stake) from metagraph. For use in Gravity."""
    total_stake = sum(
        float(stake)
        for uid, stake in enumerate(metagraph.S)
        if is_validator(uid, metagraph, vpermit_rao_limit)
    )

    validator_data = {
        hotkey: {
            "percent_stake": float(stake) / total_stake,
            "github_hash": None,
            "json": None,
        }
        for uid, (hotkey, stake) in enumerate(zip(metagraph.hotkeys, metagraph.S))
        if is_validator(uid, metagraph, vpermit_rao_limit)
    }

    return validator_data


def get_miner_uids(metagraph: bt.metagraph, vpermit_rao_limit: int) -> List[int]:
    """Gets the uids of all miners in the metagraph."""
    return sorted(
        [
            uid.item()
            for uid in metagraph.uids
            if is_miner(uid.item(), metagraph, vpermit_rao_limit)
        ]
    )


def get_uid(wallet: bt.wallet, metagraph: bt.metagraph) -> Optional[int]:
    """Gets the uid of the wallet in the metagraph or None if not registered."""
    if wallet.hotkey.ss58_address in metagraph.hotkeys:
        return metagraph.hotkeys.index(wallet.hotkey.ss58_address)
    return None


def assert_registered(wallet: bt.wallet, metagraph: bt.metagraph):
    """Exits the process if wallet isn't registered in metagraph"""
    # --- Check for registration.
    if wallet.hotkey.ss58_address not in metagraph.hotkeys:
        bt.logging.error(
            f"Wallet: {wallet} is not registered on netuid {metagraph.netuid}."
            f" Please register the hotkey using `btcli subnets register` before trying again."
        )
        sys.exit(1)


def time_bucket_id_from_datetime(datetime: dt.datetime) -> int:
    """Returns the Timebucket ID from the provided datetime.

    Args:
        datetime (datetime.datetime): A datetime object, assumed to be in UTC.
    """
    return seconds_to_hours(datetime.astimezone(tz=dt.timezone.utc).timestamp())


@classmethod
def time_bucket_id_to_date_range(bucket: int) -> DateRange:
    """Returns the date range from a Timebucket ID."""
    return DateRange(
        start=datetime_from_hours_since_epoch(bucket),
        end=datetime_from_hours_since_epoch(bucket + 1),
    )


def parse_iso_date(date_str: str) -> Optional[dt.datetime]:
    """
    Parse ISO date string, handling 'Z' suffix for UTC timezone.
    Assumes UTC for timezone-naive objects and always returns a timezone-aware object.

    Args:
        date_str: ISO format date string, potentially with 'Z' suffix

    Returns:
        Timezone-aware datetime object or None if parsing fails
    """
    if not date_str:
        return None

    # Replace 'Z' with '+00:00' for proper timezone parsing
    if date_str.endswith("Z"):
        date_str = date_str[:-1] + "+00:00"

    try:
        parsed_dt = dt.datetime.fromisoformat(date_str)

        # If the parsed datetime is timezone-naive, assume UTC
        if parsed_dt.tzinfo is None:
            parsed_dt = parsed_dt.replace(tzinfo=dt.timezone.utc)

        return parsed_dt
    except ValueError as e:
        bt.logging.warning(f"Failed to parse date '{date_str}': {e}")
        return None


def serialize_to_file(obj: Any, filename: str) -> None:
    """
    Serializes 'obj' and writes it to 'filename'
    """
    with open(filename, "wb") as file:
        pickle.dump(obj, file)


def deserialize_from_file(filename: str) -> Any:
    """
    Deserialize an object from a file.
    """
    with open(filename, "rb") as file:
        obj = pickle.load(file)
    return obj


# LRU Cache with TTL
def ttl_cache(maxsize: int = 128, typed: bool = False, ttl: int = -1):
    """
    Decorator that creates a cache of the most recently used function calls with a time-to-live (TTL) feature.
    The cache evicts the least recently used entries if the cache exceeds the `maxsize` or if an entry has
    been in the cache longer than the `ttl` period.

    Args:
        maxsize (int): Maximum size of the cache. Once the cache grows to this size, subsequent entries
                       replace the least recently used ones. Defaults to 128.
        typed (bool): If set to True, arguments of different types will be cached separately. For example,
                      f(3) and f(3.0) will be treated as distinct calls with distinct results. Defaults to False.
        ttl (int): The time-to-live for each cache entry, measured in seconds. If set to a non-positive value,
                   the TTL is set to a very large number, effectively making the cache entries permanent. Defaults to -1.

    Returns:
        Callable: A decorator that can be applied to functions to cache their return values.

    The decorator is useful for caching results of functions that are expensive to compute and are called
    with the same arguments frequently within short periods of time. The TTL feature helps in ensuring
    that the cached values are not stale.

    Example:
        @ttl_cache(ttl=10)
        def get_data(param):
            # Expensive data retrieval operation
            return data
    """
    if ttl <= 0:
        ttl = 65536
    hash_gen = _ttl_hash_gen(ttl)

    def wrapper(func: Callable) -> Callable:
        @lru_cache(maxsize, typed)
        def ttl_func(ttl_hash, *args, **kwargs):
            return func(*args, **kwargs)

        def wrapped(*args, **kwargs) -> Any:
            th = next(hash_gen)
            return ttl_func(th, *args, **kwargs)

        return update_wrapper(wrapped, func)

    return wrapper


def _ttl_hash_gen(seconds: int):
    """
    Internal generator function used by the `ttl_cache` decorator to generate a new hash value at regular
    time intervals specified by `seconds`.

    Args:
        seconds (int): The number of seconds after which a new hash value will be generated.

    Yields:
        int: A hash value that represents the current time interval.

    This generator is used to create time-based hash values that enable the `ttl_cache` to determine
    whether cached entries are still valid or if they have expired and should be recalculated.
    """
    start_time = time.time()
    while True:
        yield floor((time.time() - start_time) / seconds)


# 12 seconds updating block.
@ttl_cache(maxsize=1, ttl=12)
def ttl_get_block(self) -> int:
    """
    Retrieves the current block number from the blockchain. This method is cached with a time-to-live (TTL)
    of 12 seconds, meaning that it will only refresh the block number from the blockchain at most every 12 seconds,
    reducing the number of calls to the underlying blockchain interface.

    Returns:
        int: The current block number on the blockchain.

    This method is useful for applications that need to access the current block number frequently and can
    tolerate a delay of up to 12 seconds for the latest information. By using a cache with TTL, the method
    efficiently reduces the workload on the blockchain interface.

    Example:
        current_block = ttl_get_block(self)

    Note: self here is the miner or validator instance
    """
    return self.subtensor.get_current_block()


async def async_run_with_retry(
    func, max_retries=3, delay_seconds=1, single_try_timeout=30
):
    """
    Retry a function with constant backoff.

    Parameters:
    - func: The function to be retried.
    - max_retries: Maximum number of retry attempts (default is 3).
    - delay_seconds: Initial delay between retries in seconds (default is 1).

    Returns:
    - The result of the successful function execution.
    - Raises the exception from the last attempt if all attempts fail.
    """
    for attempt in range(1, max_retries + 1):
        try:
            return await func()
        except Exception as e:
            if attempt == max_retries:
                # If it's the last attempt, raise the exception
                raise e
            # Wait before the next retry.
            time.sleep(delay_seconds)
    raise Exception("Unexpected state: Ran with retry but didn't hit a terminal state")


def run_in_thread(func: functools.partial, ttl: int, name=None) -> Any:
    """Runs the provided function on a thread with 'ttl' seconds to complete.

    Args:
        func (functools.partial): Function to be run.
        ttl (int): How long to try for in seconds.

    Returns:
        Any: The value returned by 'func'
    """

    executor = concurrent.futures.ThreadPoolExecutor(max_workers=1)

    try:
        future = executor.submit(func)
        return future.result(timeout=ttl)
    except concurrent.futures.TimeoutError as e:
        bt.logging.error(f"Failed to complete '{name}' within {ttl} seconds.")
        raise TimeoutError(f"Failed to complete '{name}' within {ttl} seconds.") from e
    finally:
        bt.logging.trace(f"Completed {name}")
        executor.shutdown(wait=False)
        bt.logging.trace(f"{name} cleaned up successfully")


<<<<<<< HEAD
class LRUSet:
    def __init__(self, capacity: int):
        self.capacity = capacity
        self.data = OrderedDict()

    def add(self, key: str) -> bool:
        if key in self.data:
            self.data.move_to_end(key)
            return False  # already seen

        self.data[key] = None

        if len(self.data) > self.capacity:
            self.data.popitem(last=False)
        return True

    def __contains__(self, key: str) -> bool:
        return key in self.data
=======
def get_subnet_owner_hotkey(subtensor: bt.subtensor, netuid: int) -> Optional[str]:
    """Query the subnet owner hotkey from the chain.

    Args:
        subtensor: Bittensor subtensor connection
        netuid: Network UID to query

    Returns:
        The subnet owner hotkey address, or None if query fails
    """
    try:
        owner_hotkey = subtensor.query_subtensor("SubnetOwnerHotkey", params=[netuid])
        if owner_hotkey:
            bt.logging.debug(f"Subnet {netuid} owner hotkey: {owner_hotkey}")
            return owner_hotkey
        else:
            bt.logging.warning(f"Could not query subnet owner for netuid {netuid}")
            return None
    except Exception as e:
        bt.logging.error(f"Error querying subnet owner: {e}")
        return None


def apply_burn_to_weights(
    raw_weights: torch.Tensor,
    metagraph: bt.metagraph,
    subtensor: bt.subtensor,
    netuid: int,
    burn_percentage: float
) -> torch.Tensor:
    """Apply burn mechanism to weight distribution.

    Args:
        raw_weights: Normalized weight tensor for all UIDs
        metagraph: The Bittensor metagraph
        subtensor: Bittensor subtensor connection
        netuid: Network UID
        burn_percentage: Percentage of total weight to burn (0.0 to 1.0)

    Returns:
        Modified weight tensor with burn applied, or original weights if burn fails
    """

    # Query subnet owner and find in metagraph
    owner_hotkey = get_subnet_owner_hotkey(subtensor, netuid)
    if not owner_hotkey or owner_hotkey not in metagraph.hotkeys:
        bt.logging.warning("Subnet owner not found, skipping burn")
        return raw_weights

    owner_uid = metagraph.hotkeys.index(owner_hotkey)

    # Safety check: ensure weights are valid
    if torch.sum(raw_weights) == 0 or torch.sum(raw_weights[torch.arange(len(raw_weights)) != owner_uid]) == 0:
        bt.logging.warning("Invalid weight distribution, skipping burn")
        return raw_weights

    # Apply burn: set owner to burn_percentage, scale others proportionally
    new_weights = raw_weights.clone()
    new_weights[owner_uid] = burn_percentage

    # Scale remaining weights to sum to (1 - burn_percentage)
    other_mask = torch.arange(len(raw_weights)) != owner_uid
    other_sum = torch.sum(raw_weights[other_mask])
    new_weights[other_mask] = raw_weights[other_mask] * (1 - burn_percentage) / other_sum

    bt.logging.info(
        f"Applied {burn_percentage*100:.1f}% burn to UID {owner_uid} ({owner_hotkey[:8]}...)"
    )

    return new_weights
>>>>>>> d509d3a4
<|MERGE_RESOLUTION|>--- conflicted
+++ resolved
@@ -320,7 +320,6 @@
         bt.logging.trace(f"{name} cleaned up successfully")
 
 
-<<<<<<< HEAD
 class LRUSet:
     def __init__(self, capacity: int):
         self.capacity = capacity
@@ -339,7 +338,6 @@
 
     def __contains__(self, key: str) -> bool:
         return key in self.data
-=======
 def get_subnet_owner_hotkey(subtensor: bt.subtensor, netuid: int) -> Optional[str]:
     """Query the subnet owner hotkey from the chain.
 
@@ -409,5 +407,4 @@
         f"Applied {burn_percentage*100:.1f}% burn to UID {owner_uid} ({owner_hotkey[:8]}...)"
     )
 
-    return new_weights
->>>>>>> d509d3a4
+    return new_weights