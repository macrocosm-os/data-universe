--- conflicted
+++ resolved
@@ -44,10 +44,6 @@
 from huggingface_utils.encoding_system import EncodingKeyManager, decode_url
 from dynamic_desirability.desirability_retrieval import sync_run_retrieval
 
-<<<<<<< HEAD
-import json
-=======
->>>>>>> 3dd11bfa
 from common.data import DataLabel, DataSource, DataEntity
 from common.protocol import OnDemandRequest
 from common.date_range import DateRange
@@ -596,24 +592,13 @@
             # For X source, use the enhanced scraper directly
             if synapse.source == DataSource.X:
                 # Initialize the enhanced scraper directly instead of using the provider
-<<<<<<< HEAD
-                from scraping.x.enhanced_apidojo_scraper import EnhancedApiDojoTwitterScraper
-                from scraping.x.on_demand_model import EnhancedXContent
-                import json
-                
-=======
-
->>>>>>> 3dd11bfa
+
                 enhanced_scraper = EnhancedApiDojoTwitterScraper()
                 await enhanced_scraper.scrape(config)
                 
                 # Get enhanced content
                 enhanced_content = enhanced_scraper.get_enhanced_content()
-<<<<<<< HEAD
-                
-=======
-
->>>>>>> 3dd11bfa
+
                 # IMPORTANT: Convert EnhancedXContent to DataEntity to maintain protocol compatibility
                 # while keeping the rich data in serialized form
                 enhanced_data_entities = []
@@ -630,29 +615,17 @@
                         content_size_bytes=len(json.dumps(api_response))
                     )
                     enhanced_data_entities.append(data_entity)
-<<<<<<< HEAD
-                    
-=======
-
->>>>>>> 3dd11bfa
+
                 # Update response with enhanced data entities
                 synapse.data = enhanced_data_entities[:synapse.limit] if synapse.limit else enhanced_data_entities
             else:
                 # For Reddit, use the provider that's part of the coordinator
                 from scraping.provider import ScraperProvider
-<<<<<<< HEAD
-                
+
                 # Create a new scraper provider and get the appropriate scraper
                 provider = ScraperProvider()
                 scraper = provider.get(scraper_id)
-                
-=======
-
-                # Create a new scraper provider and get the appropriate scraper
-                provider = ScraperProvider()
-                scraper = provider.get(scraper_id)
-
->>>>>>> 3dd11bfa
+
                 if not scraper:
                     bt.logging.error(f"No scraper available for ID {scraper_id}")
                     synapse.data = []
