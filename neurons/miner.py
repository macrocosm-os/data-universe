# The MIT License (MIT)
# Copyright © 2023 Data Universe

# Permission is hereby granted, free of charge, to any person obtaining a copy of this software and associated
# documentation files (the “Software”), to deal in the Software without restriction, including without limitation
# the rights to use, copy, modify, merge, publish, distribute, sublicense, and/or sell copies of the Software,
# and to permit persons to whom the Software is furnished to do so, subject to the following conditions:

# The above copyright notice and this permission notice shall be included in all copies or substantial portions of
# the Software.

# THE SOFTWARE IS PROVIDED “AS IS”, WITHOUT WARRANTY OF ANY KIND, EXPRESS OR IMPLIED, INCLUDING BUT NOT LIMITED TO
# THE WARRANTIES OF MERCHANTABILITY, FITNESS FOR A PARTICULAR PURPOSE AND NONINFRINGEMENT. IN NO EVENT SHALL
# THE AUTHORS OR COPYRIGHT HOLDERS BE LIABLE FOR ANY CLAIM, DAMAGES OR OTHER LIABILITY, WHETHER IN AN ACTION
# OF CONTRACT, TORT OR OTHERWISE, ARISING FROM, OUT OF OR IN CONNECTION WITH THE SOFTWARE OR THE USE OR OTHER
# DEALINGS IN THE SOFTWARE.

from collections import defaultdict
import copy
import sys
import threading
import time
import traceback
import typing
import bittensor as bt
import datetime as dt
from common import constants, utils
from common.data import CompressedMinerIndex, TimeBucket
from common.protocol import (
    GetDataEntityBucket,
    GetMinerIndex,
    GetContentsByBuckets,
    GetHuggingFaceMetadata,
    DecodeURLRequest,
    REQUEST_LIMIT_BY_TYPE_PER_PERIOD
)

from scraping.config.config_reader import ConfigReader
from scraping.coordinator import ScraperCoordinator
from scraping.provider import ScraperProvider
from storage.miner.sqlite_miner_storage import SqliteMinerStorage
from neurons.config import NeuronType, check_config, create_config
from huggingface_utils.huggingface_uploader import DualUploader
from huggingface_utils.encoding_system import EncodingKeyManager, decode_url
from dynamic_desirability.desirability_retrieval import sync_run_retrieval

from common.data import DataLabel, DataSource, DataEntity
from common.protocol import OnDemandRequest
from common.date_range import DateRange
from scraping.scraper import ScrapeConfig, ScraperId

from scraping.x.enhanced_apidojo_scraper import EnhancedApiDojoTwitterScraper
import json

# Enable logging to the miner TODO move it to some different location
bt.logging.set_info(True)
bt.logging.set_debug(True)

class Miner:
    """The Glorious Miner."""

    def __init__(self, config=None):
        self.config = copy.deepcopy(config or create_config(NeuronType.MINER))
        check_config(self.config)

        bt.logging(config=self.config, logging_dir=self.config.full_path)
        bt.logging.info(self.config)
        self.use_hf_uploader = self.config.huggingface
        self.use_gravity_retrieval = self.config.gravity

        if self.config.offline:
            bt.logging.success(
                "Running in offline mode. Skipping bittensor object setup and axon creation."
            )
            self.uid = 0  # Offline mode so assume it's == 0

        else:
            # The wallet holds the cryptographic key pairs for the miner.
            self.wallet = bt.wallet(config=self.config)
            bt.logging.info(f"Wallet: {self.wallet}.")

            # The subtensor is our connection to the Bittensor blockchain.
            self.subtensor = bt.subtensor(config=self.config)
            bt.logging.info(f"Subtensor: {self.subtensor}.")

            # The metagraph holds the state of the network, letting us know about other validators and miners.
            self.metagraph = self.subtensor.metagraph(self.config.netuid)
            bt.logging.info(f"Metagraph: {self.metagraph}.")

            # Each miner gets a unique identity (UID) in the network for differentiation.
            # TODO: Stop doing meaningful work in the constructor to make neurons more testable.
            if self.wallet.hotkey.ss58_address in self.metagraph.hotkeys:
                self.uid = self.metagraph.hotkeys.index(self.wallet.hotkey.ss58_address)
                bt.logging.info(
                    f"Running neuron on subnet: {self.config.netuid} with uid {self.uid} using network: {self.subtensor.chain_endpoint}."
                )
            else:
                self.uid = 0
                bt.logging.warning(
                    f"Hotkey {self.wallet.hotkey.ss58_address} not found in metagraph. Assuming this is a test."
                )

            self.last_sync_timestamp = dt.datetime.min
            self.step = 0

            # The axon handles request processing, allowing validators to send this miner requests.
            self.axon = bt.axon(wallet=self.wallet, port=self.config.axon.port)

            # Attach determiners which functions are called when servicing a request.
            bt.logging.info("Attaching forward function to miner axon.")
            self.axon.attach(
                forward_fn=self.get_index,
                blacklist_fn=self.get_index_blacklist,
                priority_fn=self.get_index_priority,
            ).attach(
                forward_fn=self.get_data_entity_bucket,
                blacklist_fn=self.get_data_entity_bucket_blacklist,
                priority_fn=self.get_data_entity_bucket_priority,
            ).attach(
                forward_fn=self.get_contents_by_buckets,
                blacklist_fn=self.get_contents_by_buckets_blacklist,
                priority_fn=self.get_contents_by_buckets_priority,
            ).attach(
                forward_fn=self.get_huggingface_metadata,
                blacklist_fn=self.get_huggingface_metadata_blacklist,
                priority_fn=self.get_huggingface_metadata_priority,
            ).attach(
                forward_fn=self.decode_urls,
                blacklist_fn=self.decode_urls_blacklist,
                priority_fn=self.decode_urls_priority
            ).attach(
                forward_fn=self.handle_on_demand,
                blacklist_fn=self.handle_on_demand_blacklist,
                priority_fn=self.handle_on_demand_priority
            )

            bt.logging.success(f"Axon created: {self.axon}.")

        # Instantiate runners.
        self.should_exit: bool = False
        self.is_running: bool = False
        self.thread: threading.Thread = None
        self.compressed_index_refresh_thread: threading.Thread = None
        self.hugging_face_thread: threading.Thread = None
        self.lock = threading.RLock()
        self.vpermit_rao_limit = self.config.vpermit_rao_limit

        self.vpermit_rao_limit = self.config.vpermit_rao_limit

        # Instantiate encoding keys
        self.encoding_key_manager = EncodingKeyManager(key_path=self.config.encoding_key_json_file)
        self.private_encoding_key_manager = EncodingKeyManager(key_path=self.config.private_encoding_key_json_file)

        bt.logging.info("Initialized EncodingKeyManager for URL encoding/decoding.")

        if self.use_hf_uploader:
            self.hf_uploader = DualUploader(
                db_path=self.config.neuron.database_name,
                encoding_key_manager=self.encoding_key_manager,
                private_encoding_key_manager=self.private_encoding_key_manager,
                wallet=self.wallet,
                subtensor=self.subtensor,
                state_file=self.config.miner_upload_state_file,
                s3_auth_url=self.config.s3_auth_url,

            )

        # Instantiate storage.
        self.storage = SqliteMinerStorage(
            self.config.neuron.database_name,
            self.config.neuron.max_database_size_gb_hint,
        )

        bt.logging.success(
            f"Successfully connected to miner storage: {self.config.neuron.database_name}."
        )

        # Configure the ScraperCoordinator
        bt.logging.info(
            f"Loading scraping config from {self.config.neuron.scraping_config_file}."
        )
        scraping_config = ConfigReader.load_config(
            self.config.neuron.scraping_config_file
        )
        bt.logging.success(f"Loaded scraping config: {scraping_config}.")

        self.scraping_coordinator = ScraperCoordinator(
            scraper_provider=ScraperProvider(),
            miner_storage=self.storage,
            config=scraping_config,
        )

        # Configure per hotkey per request limits.
        self.request_lock = threading.RLock()
        self.last_cleared_request_limits = dt.datetime.now()
        self.requests_by_type_by_hotkey = defaultdict(lambda: defaultdict(lambda: 0))

    def refresh_index(self):
        """
        Refreshes the cached compressed miner index periodically off the hot path of GetMinerIndex requests.
        """
        while not self.should_exit:
            try:
                # Refresh the index if it hasn't been refreshed in the configured time period.
                self.storage.refresh_compressed_index(
                    time_delta=constants.MINER_CACHE_FRESHNESS
                )
                bt.logging.trace("Refresh index thread finished refreshing the index.")
                # Wait freshness period + 1 minute to try refreshing again.
                # Wait the additional minute to ensure that the next refresh sees a 'stale' index.
                time.sleep(
                    (
                        constants.MINER_CACHE_FRESHNESS + dt.timedelta(minutes=1)
                    ).total_seconds()
                )
            # In case of unforeseen errors, the refresh thread will log the error and continue operations.
            except Exception:
                bt.logging.error(traceback.format_exc())
                # Sleep 5 minutes to avoid constant refresh attempts if they are consistently erroring.
                time.sleep(60 * 5)

    def get_updated_lookup(self):
        if not self.use_gravity_retrieval:
            bt.logging.info("Gravity lookup retrieval is not enabled.")
            return

        last_update = None
        while not self.should_exit:
            try:
                current_datetime = dt.datetime.utcnow()

                bt.logging.info(f"Checking for update. Last update: {last_update}, Current time: {current_datetime}")

                # Check if it's a new day and we haven't updated yet
                if last_update is None or current_datetime.date() > last_update.date():
                    bt.logging.info("Retrieving the latest dynamic lookup...")
                    sync_run_retrieval(self.config)
                    bt.logging.info(f"New desirable data list has been written to total.json")
                    last_update = current_datetime
                    bt.logging.info(f"Updated dynamic lookup at {last_update}")
                else:
                    bt.logging.info("No update needed at this time.")

                # Sleep for 5 minutes before checking again
                bt.logging.info("Sleeping for 5 minutes...")
                time.sleep(300)

            except Exception as e:
                bt.logging.error(f"Error in get_updated_lookup: {str(e)}")
                bt.logging.exception("Exception details:")
                time.sleep(300)  # Wait 5 minutes before trying again

    def upload_hugging_face(self):
        if not self.use_hf_uploader:
            bt.logging.info("HuggingFace Uploader is not enabled.")
            return

        time_sleep_val = dt.timedelta(minutes=30).total_seconds()
        time.sleep(time_sleep_val)

        while not self.should_exit:
            try:
                unique_id = self.hf_uploader.unique_id  # Assuming this exists in the DualUploader
                if self.storage.should_upload_hf_data(unique_id):
                    bt.logging.info("Trying to upload the data into HuggingFace and S3.")
                    hf_metadata_list = self.hf_uploader.upload_sql_to_huggingface()
                    if hf_metadata_list:
                        self.storage.store_hf_dataset_info(hf_metadata_list)
            except Exception:
                bt.logging.error(traceback.format_exc())

            time_sleep_val = dt.timedelta(minutes=90).total_seconds()
            time.sleep(time_sleep_val)
    def run(self):
        """
        Initiates and manages the main loop for the miner.
        """

        if self.config.offline:
            bt.logging.success("Running in offline mode. Skipping axon serving.")
        else:
            # Check that miner is registered on the network.
            self.sync()

            # Serve passes the axon information to the network + netuid we are hosting on.
            # This will auto-update if the axon port of external ip have changed.
            bt.logging.info(
                f"Serving miner axon {self.axon} on network: {self.config.subtensor.chain_endpoint} with netuid: {self.config.netuid}."
            )
            self.axon.serve(netuid=self.config.netuid, subtensor=self.subtensor)

            # Start  starts the miner's axon, making it active on the network.
            self.axon.start()

            self.last_sync_timestamp = dt.datetime.now()
            bt.logging.success(f"Miner starting at {self.last_sync_timestamp}.")

        self.scraping_coordinator.run_in_background_thread()

        while not self.should_exit:
            # This loop maintains the miner's operations until intentionally stopped.
            try:
                # In offline mode we just idle while the scraping_coordinator runs.
                if self.config.offline:
                    while not self.should_exit:
                        time.sleep(12)
                else:
                    # Epoch length defaults to 100 blocks at 12 seconds each for 20 minutes.
                    while dt.datetime.now() - self.last_sync_timestamp < (
                        dt.timedelta(seconds=12 * self.config.neuron.epoch_length)
                    ):
                        # Wait before checking again.
                        time.sleep(12)

                        # Check if we should exit.
                        if self.should_exit:
                            break

                    # Sync metagraph.
                    self.sync()

                    self._log_status(self.step)

                    self.last_sync_timestamp = dt.datetime.now()
                    self.step += 1

            # If someone intentionally stops the miner, it'll safely terminate operations.
            except KeyboardInterrupt:
                if not self.config.offline:
                    self.axon.stop()
                self.scraping_coordinator.stop()
                bt.logging.success("Miner killed by keyboard interrupt.")
                sys.exit()

            # In case of unforeseen errors, the miner will log the error and continue operations.
            except Exception as e:
                bt.logging.error(traceback.format_exc())

    def run_in_background_thread(self):
        """
        Starts the miner's operations in a separate background thread.
        This is useful for non-blocking operations.
        """
        if not self.is_running:
            bt.logging.debug("Starting miner in background thread.")
            self.should_exit = False
            self.thread = threading.Thread(target=self.run, daemon=True)
            self.thread.start()
            self.compressed_index_refresh_thread = threading.Thread(
                target=self.refresh_index, daemon=True
            )
            self.compressed_index_refresh_thread.start()
            self.hugging_face_thread = threading.Thread(
                target=self.upload_hugging_face, daemon=True
            )
            self.hugging_face_thread.start()
            self.lookup_thread = threading.Thread(
                target=self.get_updated_lookup, daemon=True
            )
            self.lookup_thread.start()
            self.is_running = True
            bt.logging.debug("Started")

    def stop_run_thread(self):
        """
        Stops the miner's operations that are running in the background thread.
        """
        if self.is_running:
            bt.logging.debug("Stopping miner in background thread.")
            self.should_exit = True
            self.thread.join(5)
            self.compressed_index_refresh_thread.join(5)
            self.is_running = False
            bt.logging.debug("Stopped")

    def __enter__(self):
        """
        Starts the miner's operations in a background thread upon entering the context.
        This method facilitates the use of the miner in a 'with' statement.
        """
        self.run_in_background_thread()
        return self

    def __exit__(self, exc_type, exc_value, traceback):
        """
        Stops the miner's background operations upon exiting the context.
        This method facilitates the use of the miner in a 'with' statement.

        Args:
            exc_type: The type of the exception that caused the context to be exited.
                      None if the context was exited without an exception.
            exc_value: The instance of the exception that caused the context to be exited.
                       None if the context was exited without an exception.
            traceback: A traceback object encoding the stack trace.
                       None if the context was exited without an exception.
        """
        self.stop_run_thread()

    def resync_metagraph(self):
        """Resyncs the metagraph and updates the hotkeys and moving averages based on the new metagraph."""
        bt.logging.info("Attempting to resync the metagraph.")

        # Sync the metagraph.
        new_metagraph = self.subtensor.metagraph(netuid=self.config.netuid)
        with self.lock:
            self.metagraph = new_metagraph

        bt.logging.success("Successfuly resynced the metagraph.")

    def _log_status(self, step: int):
        """Logs a summary of the miner status in the subnet."""
        relative_incentive = self.metagraph.I[self.uid].item() / max(self.metagraph.I)
        incentive_and_hk = zip(self.metagraph.I, self.metagraph.hotkeys)
        incentive_and_hk = sorted(incentive_and_hk, key=lambda x: x[0], reverse=True)
        position = -1
        for i, (_, hk) in enumerate(incentive_and_hk):
            if hk == self.wallet.hotkey.ss58_address:
                position = i
                break
        log = (
            f"Step:{step} | "
            f"Block:{self.metagraph.block.item()} | "
            f"Stake:{self.metagraph.S[self.uid]} | "
            f"Incentive:{self.metagraph.I[self.uid]} | "
            f"Relative Incentive:{relative_incentive} | "
            f"Position:{position} | "
            f"Emission:{self.metagraph.E[self.uid]}"
        )
        bt.logging.info(log)

    async def get_index(self, synapse: GetMinerIndex) -> GetMinerIndex:
        """Runs after the GetMinerIndex synapse has been deserialized (i.e. after synapse.data is available)."""
        bt.logging.info(
            f"Got to a GetMinerIndex request from {synapse.dendrite.hotkey}."
        )

        # Only synapse.version 4 is supported at this time.
        if synapse.version < 4:
            bt.logging.error(f"Unsupported protocol version: {synapse.version}.")
            return synapse

        # Return the appropriate amount of max buckets based on protocol of the requesting validator.
        compressed_index = self.storage.get_compressed_index(
            bucket_count_limit=constants.DATA_ENTITY_BUCKET_COUNT_LIMIT_PER_MINER_INDEX_PROTOCOL_4
        )
        synapse.compressed_index_serialized = compressed_index.model_dump_json()
        bt.logging.success(
            f"Returning compressed miner index of {CompressedMinerIndex.size_bytes(compressed_index)} bytes "
            + f"across {CompressedMinerIndex.bucket_count(compressed_index)} buckets to {synapse.dendrite.hotkey}."
        )

        synapse.version = constants.PROTOCOL_VERSION

        return synapse

    async def get_index_blacklist(
        self, synapse: GetMinerIndex
    ) -> typing.Tuple[bool, str]:
        return self.default_blacklist(synapse)

    async def get_index_priority(self, synapse: GetMinerIndex) -> float:
        return self.default_priority(synapse)

    async def get_data_entity_bucket(
        self, synapse: GetDataEntityBucket
    ) -> GetDataEntityBucket:
        """Runs after the GetDataEntityBucket synapse has been deserialized (i.e. after synapse.data is available)."""
        bt.logging.info(
            f"Got to a GetDataEntityBucket request from {synapse.dendrite.hotkey} for Bucket ID: {str(synapse.data_entity_bucket_id)}."
        )

        # List all the data entities that this miner has for the requested DataEntityBucket.
        synapse.data_entities = self.storage.list_data_entities_in_data_entity_bucket(
            synapse.data_entity_bucket_id
        )
        synapse.version = constants.PROTOCOL_VERSION

        bt.logging.success(
            f"Returning Bucket ID: {str(synapse.data_entity_bucket_id)} with {len(synapse.data_entities)} entities to {synapse.dendrite.hotkey}."
        )

        return synapse

    async def get_huggingface_metadata(self, synapse: GetHuggingFaceMetadata) -> GetHuggingFaceMetadata:
        bt.logging.info(f"Got a GetHuggingFaceMetadata request from {synapse.dendrite.hotkey}.")

        # Query the HuggingFace metadata from the database
        synapse.metadata = self.storage.get_hf_metadata(unique_id=self.hf_uploader.unique_id)

        if not synapse.metadata:
            bt.logging.info(f"No HuggingFace metadata available. Returning empty list to {synapse.dendrite.hotkey}.")
        else:
            bt.logging.success(
                f"Returning {len(synapse.metadata)} HuggingFace metadata entries to {synapse.dendrite.hotkey}.")

        return synapse

    async def decode_urls(self, synapse: DecodeURLRequest) -> DecodeURLRequest:
        """Handle URL decoding requests using miner's keys."""
        bt.logging.info(f"Processing URL decode request from {synapse.dendrite.hotkey}")

        # Try decoding with both private and public keys
        decoded_urls = []
        for url in synapse.encoded_urls:
            # Try private key first, then public key if no result
            result = decode_url(url, self.private_encoding_key_manager.get_fernet())
            if not result:
                result = decode_url(url, self.encoding_key_manager.get_fernet())
            decoded_urls.append(result if result else "")

        synapse.decoded_urls = decoded_urls
        return synapse

    async def decode_urls_blacklist(self, synapse: DecodeURLRequest) -> typing.Tuple[bool, str]:
        """The blacklist function for decode URL requests."""
        return self.default_blacklist(synapse)

    async def decode_urls_priority(self, synapse: DecodeURLRequest) -> float:
        """The priority function for decode URL requests."""
        return self.default_priority(synapse)

    async def get_huggingface_metadata_blacklist(self, synapse: GetHuggingFaceMetadata) -> typing.Tuple[bool, str]:
        return self.default_blacklist(synapse)

    async def get_huggingface_metadata_priority(self, synapse: GetHuggingFaceMetadata) -> float:
        return self.default_priority(synapse)

    async def get_data_entity_bucket_blacklist(
        self, synapse: GetDataEntityBucket
    ) -> typing.Tuple[bool, str]:
        return self.default_blacklist(synapse)

    async def get_data_entity_bucket_priority(
        self, synapse: GetDataEntityBucket
    ) -> float:
        return self.default_priority(synapse)

    async def handle_on_demand(self, synapse: OnDemandRequest) -> OnDemandRequest:
        """
        Handle on-demand data requests from validators.
        Uses enhanced scraper for X data while maintaining protocol compatibility.
        """
        bt.logging.info(f"Got on-demand request from {synapse.dendrite.hotkey}")

        try:
            # Get appropriate scraper from provider
            scraper_id = None
            if synapse.source == DataSource.X:
                scraper_id = ScraperId.X_APIDOJO
                # For X, combine keywords and usernames with appropriate label formatting
                labels = []
                if synapse.keywords:
                    labels.extend([DataLabel(value=k) for k in synapse.keywords])
                if synapse.usernames:
                    # Ensure usernames have @ prefix
<<<<<<< HEAD
                    labels.extend([DataLabel(value=f"@{u.strip('@')}" if not u.startswith('@') else u) for u in synapse.usernames])
=======
                    labels.extend([DataLabel(value=f"@{u.strip('@')}" if not u.startswith('@') else u) for u in
                                synapse.usernames])
>>>>>>> 9ac58c79

            elif synapse.source == DataSource.REDDIT:
                scraper_id = ScraperId.REDDIT_CUSTOM
                # For Reddit, ensure subreddit has r/ prefix
                if synapse.keywords and len(synapse.keywords) > 0:
                    subreddit = synapse.keywords[0]
                    if not subreddit.startswith('r/'):
                        subreddit = f"r/{subreddit}"
                    labels = [DataLabel(value=subreddit)]
                else:
                    labels = []

            if not scraper_id:
                bt.logging.error(f"No scraper ID for source {synapse.source}")
                synapse.data = []
                return synapse

<<<<<<< HEAD
            # Create date range
            start_dt = (dt.datetime.fromisoformat(synapse.start_date)
                    if synapse.start_date else dt.datetime.now(dt.timezone.utc) - dt.timedelta(days=1))
            end_dt = (dt.datetime.fromisoformat(synapse.end_date)
                    if synapse.end_date else dt.datetime.now(dt.timezone.utc))
=======
            # Create date range with utility function
            start_dt = (utils.parse_iso_date(synapse.start_date)
                        if synapse.start_date else dt.datetime.now(dt.timezone.utc) - dt.timedelta(days=1))
            end_dt = (utils.parse_iso_date(synapse.end_date)
                    if synapse.end_date else dt.datetime.now(dt.timezone.utc))

            # Fallback to default dates if parsing failed
            if start_dt is None:
                start_dt = dt.datetime.now(dt.timezone.utc) - dt.timedelta(days=1)
            if end_dt is None:
                end_dt = dt.datetime.now(dt.timezone.utc)
>>>>>>> 9ac58c79

            # Log the labels being used
            bt.logging.info(f"Searching with labels: {[l.value for l in labels]}")
            bt.logging.info(f"Date range: {start_dt} to {end_dt}")

            config = ScrapeConfig(
                entity_limit=synapse.limit,
                date_range=DateRange(
                    start=start_dt,
                    end=end_dt
                ),
                labels=labels,
            )

            # For X source, use the enhanced scraper directly
            if synapse.source == DataSource.X:
                # Initialize the enhanced scraper directly instead of using the provider

                enhanced_scraper = EnhancedApiDojoTwitterScraper()
                await enhanced_scraper.scrape(config)
                
                # Get enhanced content
                enhanced_content = enhanced_scraper.get_enhanced_content()

                # Convert EnhancedXContent to DataEntity to maintain protocol compatibility
                enhanced_data_entities = []
                for content in enhanced_content:
                    # Convert to DataEntity but store full rich content in serialized form
                    api_response = content.to_api_response()
                    data_entity = DataEntity(
                        uri=content.url,
                        datetime=content.timestamp,
                        source=DataSource.X,
                        label=DataLabel(value=content.tweet_hashtags[0].lower()) if content.tweet_hashtags else None,
                        # Store the full enhanced content as serialized JSON in the content field
                        content=json.dumps(api_response).encode('utf-8'),
                        content_size_bytes=len(json.dumps(api_response))
                    )
                    enhanced_data_entities.append(data_entity)

                # Update response with enhanced data entities
                synapse.data = enhanced_data_entities[:synapse.limit] if synapse.limit else enhanced_data_entities
            else:
                # For Reddit, use the provider that's part of the coordinator
                from scraping.provider import ScraperProvider

                # Create a new scraper provider and get the appropriate scraper
                provider = ScraperProvider()
                scraper = provider.get(scraper_id)

                if not scraper:
                    bt.logging.error(f"No scraper available for ID {scraper_id}")
                    synapse.data = []
                    return synapse
                    
                data = await scraper.scrape(config)
                synapse.data = data[:synapse.limit] if synapse.limit else data
                
            synapse.version = constants.PROTOCOL_VERSION

            bt.logging.success(
                f"Returning {len(synapse.data)} items to {synapse.dendrite.hotkey}"
            )

        except Exception as e:
            bt.logging.error(f"Error in on-demand request: {str(e)}")
            bt.logging.debug(traceback.format_exc())
            synapse.data = []

        return synapse

    async def handle_on_demand_blacklist(
            self, synapse: OnDemandRequest
    ) -> typing.Tuple[bool, str]:
        """Blacklist function for on-demand requests"""
        return self.default_blacklist(synapse)

    async def handle_on_demand_priority(
            self, synapse: OnDemandRequest
    ) -> float:
        """Priority function for on-demand requests"""
        return self.default_priority(synapse)

    async def get_contents_by_buckets(
        self, synapse: GetContentsByBuckets
    ) -> GetContentsByBuckets:
        """Used to bulk expose raw contents for all entities within the requested buckets to validators for user queries."""
        bt.logging.info(
            f"Got to a GetContentsByBuckets request from {synapse.dendrite.hotkey} for Bucket IDs: {str(synapse.data_entity_bucket_ids)}."
        )

        # Check that the maximum number of buckets to be requested at once is respected.
        if len(synapse.data_entity_bucket_ids) > constants.BULK_BUCKETS_COUNT_LIMIT:
            bt.logging.warning(
                f"Rejecting GetContentsByBuckets request from {synapse.dendrite.hotkey} at {synapse.dendrite.ip} for requesting {len(synapse.data_entity_bucket_ids)} data entity buckets over limit of {constants.BULK_BUCKETS_COUNT_LIMIT}."
            )
            return synapse

        # Get a dict of all the contents by DataEntityBucketId for the requested Buckets.
        buckets_to_contents = self.storage.list_contents_in_data_entity_buckets(
            synapse.data_entity_bucket_ids
        )
        synapse.bucket_ids_to_contents = [
            (k, v) for k, v in buckets_to_contents.items()
        ]
        synapse.version = constants.PROTOCOL_VERSION

        bt.logging.success(
            f"Returning Bucket IDs: {str(synapse.data_entity_bucket_ids)} with {sum(len(contents) for (_,contents) in synapse.bucket_ids_to_contents)} entities to {synapse.dendrite.hotkey}."
        )

        return synapse

    async def get_contents_by_buckets_blacklist(
        self, synapse: GetContentsByBuckets
    ) -> typing.Tuple[bool, str]:
        return self.default_blacklist(synapse)

    async def get_contents_by_buckets_priority(
        self, synapse: GetContentsByBuckets
    ) -> float:
        return self.default_priority(synapse)

    def default_blacklist(self, synapse: bt.Synapse) -> typing.Tuple[bool, str]:
        """The default blacklist that only allows requests from validators."""
        hotkey = synapse.dendrite.hotkey
        ip = synapse.dendrite.ip
        synapse_type = type(synapse)

        if hotkey not in self.metagraph.hotkeys:
            # Ignore requests from unrecognized entities.
            return (
                True,
                f"Unrecognized hotkey {hotkey} at {ip}",
            )

        uid = self.metagraph.hotkeys.index(hotkey)
        
        if not utils.is_validator(uid, self.metagraph, self.vpermit_rao_limit):
            return (
                True,
                f"Hotkey {hotkey} at {ip} is not a validator",
            )

        with self.request_lock:
            # Check if we need to clear the request limit counters.
            if (
                dt.datetime.now() - self.last_cleared_request_limits
            ) >= constants.MIN_EVALUATION_PERIOD:
                bt.logging.trace(
                    f"Clearing request limit counters by hotkey after an eval period: {constants.MIN_EVALUATION_PERIOD}."
                )
                for request_type in self.requests_by_type_by_hotkey:
                    self.requests_by_type_by_hotkey[request_type] = defaultdict(
                        lambda: 0
                    )
                self.last_cleared_request_limits = dt.datetime.now()

            # Record request.
            self.requests_by_type_by_hotkey[synapse_type][hotkey] += 1

            # Safety check for unmapped request types although unrecognized request types are handled earlier.
            if synapse_type not in REQUEST_LIMIT_BY_TYPE_PER_PERIOD:
                return (
                    True,
                    f"Hotkey {hotkey} at {ip} sent request for unmapped type: {synapse_type.__name__}.",
                )

            # Allow 2x the limit per period to account for restarts.
            if (
                self.requests_by_type_by_hotkey[synapse_type][hotkey]
                > 2 * REQUEST_LIMIT_BY_TYPE_PER_PERIOD[synapse_type]
            ):
                return (
                    True,
                    f"Hotkey {hotkey} at {ip} over eval period request limit for {synapse_type.__name__}.",
                )

        return False, ""

    def default_priority(self, synapse: bt.Synapse) -> float:
        """The default priority that prioritizes by validator stake."""
        caller_uid = self.metagraph.hotkeys.index(synapse.dendrite.hotkey)
        priority = float(self.metagraph.S[caller_uid])
        bt.logging.trace(
            f"Prioritizing {synapse.dendrite.hotkey} with value: {priority}.",
        )
        return priority

    def get_config_for_test(self) -> bt.config:
        return self.config

    def sync(self):
        """
        Wrapper for synchronizing the state of the network for the given miner.
        """
        # Ensure miner hotkey is still registered on the network.
        self.check_registered()

        self.resync_metagraph()

    def check_registered(self):
        # --- Check for registration.
        if not self.subtensor.is_hotkey_registered(
            netuid=self.config.netuid,
            hotkey_ss58=self.wallet.hotkey.ss58_address,
        ):
            bt.logging.error(
                f"Wallet: {self.wallet} is not registered on netuid {self.config.netuid}."
                f" Please register the hotkey using `btcli subnets register` before trying again."
            )
            sys.exit(1)


# This is the main function, which runs the miner.
if __name__ == "__main__":
    with Miner() as miner:
        while True:
            time.sleep(60)<|MERGE_RESOLUTION|>--- conflicted
+++ resolved
@@ -553,12 +553,8 @@
                     labels.extend([DataLabel(value=k) for k in synapse.keywords])
                 if synapse.usernames:
                     # Ensure usernames have @ prefix
-<<<<<<< HEAD
-                    labels.extend([DataLabel(value=f"@{u.strip('@')}" if not u.startswith('@') else u) for u in synapse.usernames])
-=======
                     labels.extend([DataLabel(value=f"@{u.strip('@')}" if not u.startswith('@') else u) for u in
                                 synapse.usernames])
->>>>>>> 9ac58c79
 
             elif synapse.source == DataSource.REDDIT:
                 scraper_id = ScraperId.REDDIT_CUSTOM
@@ -576,13 +572,6 @@
                 synapse.data = []
                 return synapse
 
-<<<<<<< HEAD
-            # Create date range
-            start_dt = (dt.datetime.fromisoformat(synapse.start_date)
-                    if synapse.start_date else dt.datetime.now(dt.timezone.utc) - dt.timedelta(days=1))
-            end_dt = (dt.datetime.fromisoformat(synapse.end_date)
-                    if synapse.end_date else dt.datetime.now(dt.timezone.utc))
-=======
             # Create date range with utility function
             start_dt = (utils.parse_iso_date(synapse.start_date)
                         if synapse.start_date else dt.datetime.now(dt.timezone.utc) - dt.timedelta(days=1))
@@ -594,7 +583,6 @@
                 start_dt = dt.datetime.now(dt.timezone.utc) - dt.timedelta(days=1)
             if end_dt is None:
                 end_dt = dt.datetime.now(dt.timezone.utc)
->>>>>>> 9ac58c79
 
             # Log the labels being used
             bt.logging.info(f"Searching with labels: {[l.value for l in labels]}")
