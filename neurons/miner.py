--- conflicted
+++ resolved
@@ -46,12 +46,8 @@
 from common.date_range import DateRange
 from scraping.scraper import ScrapeConfig, ScraperId
 
-<<<<<<< HEAD
 from scraping.x.apidojo_scraper import ApiDojoTwitterScraper
-=======
-from scraping.x.enhanced_apidojo_scraper import EnhancedApiDojoTwitterScraper
 from scraping.reddit.reddit_custom_scraper import RedditCustomScraper
->>>>>>> d11421df
 import json
 
 # Enable logging to the miner TODO move it to some different location
@@ -503,16 +499,6 @@
 
             bt.logging.info(f"Date range: {start_dt} to {end_dt}")
 
-<<<<<<< HEAD
-            config = ScrapeConfig(
-                entity_limit=synapse.limit,
-                date_range=DateRange(
-                    start=start_dt,
-                    end=end_dt
-                ),
-                labels=labels,
-            )
-
             # For X source, use the on_demand_scrape method
             if synapse.source == DataSource.X:
                 scraper = ApiDojoTwitterScraper()
@@ -528,43 +514,6 @@
                 )
                 synapse.data = data_entities
             elif synapse.source == DataSource.REDDIT:
-                from scraping.provider import ScraperProvider
-=======
-            # For X source, use the enhanced scraper directly
-            if synapse.source == DataSource.X:
-                # Initialize the enhanced scraper directly instead of using the provider
-                enhanced_scraper = EnhancedApiDojoTwitterScraper()
-                await enhanced_scraper.on_demand_scrape(usernames=synapse.usernames,
-                                                        keywords=synapse.keywords,
-                                                        keyword_mode=synapse.keyword_mode,
-                                                        start_datetime=start_dt,
-                                                        end_datetime=end_dt,
-                                                        limit=synapse.limit)
-
-                # Get enhanced content
-                enhanced_content = enhanced_scraper.get_enhanced_content()
-
-                # Convert EnhancedXContent to DataEntity to maintain protocol compatibility
-                enhanced_data_entities = []
-                for content in enhanced_content:
-                    # Convert to DataEntity but store full rich content in serialized form
-                    api_response = content.to_api_response()
-                    data_entity = DataEntity(
-                        uri=content.url,
-                        datetime=content.timestamp,
-                        source=DataSource.X,
-                        label=DataLabel(value=content.tweet_hashtags[0].lower()) if content.tweet_hashtags else None,
-                        # Store the full enhanced content as serialized JSON in the content field
-                        content=json.dumps(api_response).encode('utf-8'),
-                        content_size_bytes=len(json.dumps(api_response))
-                    )
-                    enhanced_data_entities.append(data_entity)
-
-                # Update response with enhanced data entities
-                synapse.data = enhanced_data_entities[:synapse.limit] if synapse.limit else enhanced_data_entities
->>>>>>> d11421df
-
-            elif synapse.source == DataSource.REDDIT:
                 # Create a new scraper provider and get the appropriate scraper
                 scraper = RedditCustomScraper()
 
