# The MIT License (MIT)
# Copyright © 2023 Data Universe

# Permission is hereby granted, free of charge, to any person obtaining a copy of this software and associated
# documentation files (the “Software”), to deal in the Software without restriction, including without limitation
# the rights to use, copy, modify, merge, publish, distribute, sublicense, and/or sell copies of the Software,
# and to permit persons to whom the Software is furnished to do so, subject to the following conditions:

# The above copyright notice and this permission notice shall be included in all copies or substantial portions of
# the Software.

# THE SOFTWARE IS PROVIDED “AS IS”, WITHOUT WARRANTY OF ANY KIND, EXPRESS OR IMPLIED, INCLUDING BUT NOT LIMITED TO
# THE WARRANTIES OF MERCHANTABILITY, FITNESS FOR A PARTICULAR PURPOSE AND NONINFRINGEMENT. IN NO EVENT SHALL
# THE AUTHORS OR COPYRIGHT HOLDERS BE LIABLE FOR ANY CLAIM, DAMAGES OR OTHER LIABILITY, WHETHER IN AN ACTION
# OF CONTRACT, TORT OR OTHERWISE, ARISING FROM, OUT OF OR IN CONNECTION WITH THE SOFTWARE OR THE USE OR OTHER
# DEALINGS IN THE SOFTWARE.

import asyncio
from collections import defaultdict
import contextlib
import copy
import sys
import threading
import time
import traceback
import typing
import bittensor as bt
import datetime as dt
from common import constants, utils
from common.data import CompressedMinerIndex, TimeBucket
from common.protocol import (
    GetDataEntityBucket,
    GetMinerIndex,
    GetContentsByBuckets,
    REQUEST_LIMIT_BY_TYPE_PER_PERIOD,
)

from scraping.config.config_reader import ConfigReader
from scraping.coordinator import ScraperCoordinator
from scraping.provider import ScraperProvider
from storage.miner.sqlite_miner_storage import SqliteMinerStorage
from neurons.config import NeuronType, check_config, create_config
from data_universe_api import (
    ListActiveJobsRequest,
    DataUniverseApiClient,
    OnDemandJob,
    OnDemandJobPayloadReddit,
    OnDemandJobPayloadX,
    OnDemandJobPayloadYoutube,
    OnDemandMinerUpload,
)
from upload_utils.s3_uploader import S3PartitionedUploader
from dynamic_desirability.desirability_retrieval import sync_run_retrieval

from common.data import DataLabel, DataSource, DataEntity
from common.protocol import OnDemandRequest
from common.date_range import DateRange
from scraping.scraper import ScrapeConfig, ScraperId

from scraping.x.apidojo_scraper import ApiDojoTwitterScraper
from scraping.reddit.reddit_custom_scraper import RedditCustomScraper
import json

from vali_utils.on_demand.output_models import create_organic_output_dict

# Enable logging to the miner TODO move it to some different location
bt.logging.set_info(True)
bt.logging.set_debug(True)


class Miner:
    """The Glorious Miner."""

    def __init__(self, config=None):
        self.config = copy.deepcopy(config or create_config(NeuronType.MINER))
        check_config(self.config)

        bt.logging(config=self.config, logging_dir=self.config.full_path)
        bt.logging.info(self.config)
        self.use_uploader = self.config.use_uploader
        self.use_gravity_retrieval = self.config.gravity

        # The wallet holds the cryptographic key pairs for the miner.
        self.wallet = bt.wallet(config=self.config)
        bt.logging.info(f"Wallet: {self.wallet}.")

        if self.config.offline:
            bt.logging.success(
                "Running in offline mode. Skipping bittensor object setup and axon creation."
            )

            self.uid = 0  # Offline mode so assume it's == 0
        else:
            # The subtensor is our connection to the Bittensor blockchain.
            self.subtensor = bt.subtensor(config=self.config)
            bt.logging.info(f"Subtensor: {self.subtensor}.")

            # The metagraph holds the state of the network, letting us know about other validators and miners.
            self.metagraph = self.subtensor.metagraph(self.config.netuid)
            bt.logging.info(f"Metagraph: {self.metagraph}.")

            # Each miner gets a unique identity (UID) in the network for differentiation.
            # TODO: Stop doing meaningful work in the constructor to make neurons more testable.
            if self.wallet.hotkey.ss58_address in self.metagraph.hotkeys:
                self.uid = self.metagraph.hotkeys.index(self.wallet.hotkey.ss58_address)
                bt.logging.info(
                    f"Running neuron on subnet: {self.config.netuid} with uid {self.uid} using network: {self.subtensor.chain_endpoint}."
                )
            else:
                self.uid = 0
                bt.logging.warning(
                    f"Hotkey {self.wallet.hotkey.ss58_address} not found in metagraph. Assuming this is a test."
                )

            self.last_sync_timestamp = dt.datetime.min
            self.step = 0

            # The axon handles request processing, allowing validators to send this miner requests.
            self.axon = bt.axon(wallet=self.wallet, port=self.config.axon.port)

            # Attach determiners which functions are called when servicing a request.
            bt.logging.info("Attaching forward function to miner axon.")
            self.axon.attach(
                forward_fn=self.get_index,
                blacklist_fn=self.get_index_blacklist,
                priority_fn=self.get_index_priority,
            ).attach(
                forward_fn=self.get_data_entity_bucket,
                blacklist_fn=self.get_data_entity_bucket_blacklist,
                priority_fn=self.get_data_entity_bucket_priority,
            ).attach(
                forward_fn=self.get_contents_by_buckets,
                blacklist_fn=self.get_contents_by_buckets_blacklist,
                priority_fn=self.get_contents_by_buckets_priority,
            ).attach(
                forward_fn=self.loop_poll_on_demand_active_jobs,
                blacklist_fn=self.handle_on_demand_blacklist,
                priority_fn=self.handle_on_demand_priority,
            )

            bt.logging.success(f"Axon created: {self.axon}.")

        # Instantiate runners.
        self.should_exit: bool = False
        self.is_running: bool = False
        self.thread: threading.Thread = None
        self.compressed_index_refresh_thread: threading.Thread = None
        self.lookup_thread: threading.Thread = None
        self.s3_partitioned_thread: threading.Thread = None

        self.lock = threading.RLock()
        self.vpermit_rao_limit = self.config.vpermit_rao_limit

        if self.use_uploader and not self.config.offline:
            self.s3_partitioned_uploader = S3PartitionedUploader(
                db_path=self.config.neuron.database_name,
                subtensor=self.subtensor,
                wallet=self.wallet,
                s3_auth_url=self.config.s3_auth_url,
                state_file=self.config.miner_upload_state_file,
            )

        # Instantiate storage.
        self.storage = SqliteMinerStorage(
            self.config.neuron.database_name,
            self.config.neuron.max_database_size_gb_hint,
        )

        bt.logging.success(
            f"Successfully connected to miner storage: {self.config.neuron.database_name}."
        )

        # Configure the ScraperCoordinator
        bt.logging.info(
            f"Loading scraping config from {self.config.neuron.scraping_config_file}."
        )
        scraping_config = ConfigReader.load_config(
            self.config.neuron.scraping_config_file
        )
        bt.logging.success(f"Loaded scraping config: {scraping_config}.")

        self.scraping_coordinator = ScraperCoordinator(
            scraper_provider=ScraperProvider(),
            miner_storage=self.storage,
            config=scraping_config,
        )

        # Configure per hotkey per request limits.
        self.request_lock = threading.RLock()
        self.last_cleared_request_limits = dt.datetime.now()
        self.requests_by_type_by_hotkey = defaultdict(lambda: defaultdict(lambda: 0))

        self.data_universe_api_base_url = (
            "https://data-universe-api-branch-main.api.macrocosmos.ai"
            if "test" in self.config.subtensor.network
            else "https://data-universe-api.api.macrocosmos.ai"
        )
        self.verify_ssl = "localhost" not in self.data_universe_api_base_url
        bt.logging.info(
            f"Using Data Universe API URL: {self.data_universe_api_base_url}, {self.verify_ssl=}"
        )

        self.on_demand_thread: threading.Thread = None
        self.on_demand_job_queue: asyncio.Queue[OnDemandJob] = asyncio.Queue()
        self.processed_job_ids_cache = utils.LRUSet(capacity=10_000)

    def refresh_index(self):
        """
        Refreshes the cached compressed miner index periodically off the hot path of GetMinerIndex requests.
        """
        while not self.should_exit:
            try:
                # Refresh the index if it hasn't been refreshed in the configured time period.
                self.storage.refresh_compressed_index(
                    time_delta=constants.MINER_CACHE_FRESHNESS
                )
                bt.logging.trace("Refresh index thread finished refreshing the index.")
                # Wait freshness period + 1 minute to try refreshing again.
                # Wait the additional minute to ensure that the next refresh sees a 'stale' index.
                time.sleep(
                    (
                        constants.MINER_CACHE_FRESHNESS + dt.timedelta(minutes=1)
                    ).total_seconds()
                )
            # In case of unforeseen errors, the refresh thread will log the error and continue operations.
            except Exception:
                bt.logging.error(traceback.format_exc())
                # Sleep 5 minutes to avoid constant refresh attempts if they are consistently erroring.
                time.sleep(60 * 5)

    def get_updated_lookup(self):
        if not self.use_gravity_retrieval:
            bt.logging.info("Gravity lookup retrieval is not enabled.")
            return

        last_update = None
        while not self.should_exit:
            try:
                current_datetime = dt.datetime.utcnow()

                bt.logging.info(
                    f"Checking for update. Last update: {last_update}, Current time: {current_datetime}"
                )

                # Check if it's a new day and we haven't updated yet
                if last_update is None or current_datetime.date() > last_update.date():
                    bt.logging.info("Retrieving the latest dynamic lookup...")
                    sync_run_retrieval(self.config)
                    bt.logging.info(
                        f"New desirable data list has been written to total.json"
                    )
                    last_update = current_datetime
                    bt.logging.info(f"Updated dynamic lookup at {last_update}")
                else:
                    bt.logging.info("No update needed at this time.")

                # Sleep for 5 minutes before checking again
                bt.logging.info("Sleeping for 5 minutes...")
                time.sleep(300)

            except Exception as e:
                bt.logging.error(f"Error in get_updated_lookup: {str(e)}")
                bt.logging.exception("Exception details:")
                time.sleep(300)  # Wait 5 minutes before trying again

    def upload_s3_partitioned(self):
        """Upload DD data to S3 in partitioned format"""
        # Wait 10 minutes before starting first upload
        time_sleep_val = dt.timedelta(minutes=30).total_seconds()
        time.sleep(time_sleep_val)

        while not self.should_exit:
            try:
                bt.logging.info("Starting S3 partitioned upload for DD data")
                success = self.s3_partitioned_uploader.upload_dd_data()
                if success:
                    bt.logging.success("S3 partitioned upload completed successfully")
                else:
                    bt.logging.warning(
                        "S3 partitioned upload completed with some failures"
                    )
            except Exception:
                bt.logging.error(traceback.format_exc())

            # Upload every 2 hours
            time_sleep_val = dt.timedelta(hours=2).total_seconds()
            time.sleep(time_sleep_val)

    def run_on_demand(self):
        loop = asyncio.new_event_loop()
        asyncio.set_event_loop(loop)

        poll_task = loop.create_task(self.poll_on_demand_active_jobs())
        process_task = loop.create_task(self.process_on_demand_jobs_queue())

        try:
            loop.run_forever()
        finally:
            loop.close()
            loop = None


    def run(self):
        """
        Initiates and manages the main loop for the miner.
        """

        if self.config.offline:
            bt.logging.success("Running in offline mode. Skipping axon serving.")
        else:
            # Check that miner is registered on the network.
            self.sync()

            # Serve passes the axon information to the network + netuid we are hosting on.
            # This will auto-update if the axon port of external ip have changed.
            bt.logging.info(
                f"Serving miner axon {self.axon} on network: {self.config.subtensor.chain_endpoint} with netuid: {self.config.netuid}."
            )
            self.axon.serve(netuid=self.config.netuid, subtensor=self.subtensor)

            # Start  starts the miner's axon, making it active on the network.
            self.axon.start()

            self.last_sync_timestamp = dt.datetime.now()
            bt.logging.success(f"Miner starting at {self.last_sync_timestamp}.")

        self.scraping_coordinator.run_in_background_thread()

        while not self.should_exit:
            # This loop maintains the miner's operations until intentionally stopped.
            try:
                # In offline mode we just idle while the scraping_coordinator runs.
                if self.config.offline:
                    while not self.should_exit:
                        time.sleep(12)
                else:
                    # Epoch length defaults to 100 blocks at 12 seconds each for 20 minutes.
                    while dt.datetime.now() - self.last_sync_timestamp < (
                        dt.timedelta(seconds=12 * self.config.neuron.epoch_length)
                    ):
                        # Wait before checking again.
                        time.sleep(12)

                        # Check if we should exit.
                        if self.should_exit:
                            break

                    # Sync metagraph.
                    self.sync()

                    self._log_status(self.step)

                    self.last_sync_timestamp = dt.datetime.now()
                    self.step += 1

            # If someone intentionally stops the miner, it'll safely terminate operations.
            except KeyboardInterrupt:
                if not self.config.offline:
                    self.axon.stop()
                self.scraping_coordinator.stop()
                bt.logging.success("Miner killed by keyboard interrupt.")
                sys.exit()

            # In case of unforeseen errors, the miner will log the error and continue operations.
            except Exception as e:
                bt.logging.error(traceback.format_exc())

    def _on_demand_client(self) -> DataUniverseApiClient:
        return DataUniverseApiClient(
            base_url=self.data_universe_api_base_url,
            verify_ssl=self.verify_ssl,
            keypair=self.wallet.hotkey,
        )

    async def poll_on_demand_active_jobs(self):
        while not self.should_exit:
            try:
                since = dt.datetime.now(dt.timezone.utc) - dt.timedelta(minutes=2)
                bt.logging.info(
                    f"Pulling latest active jobs since {since.strftime("%d/%m/%Y, %H:%M:%S")} UTC"
                )

                async with self._on_demand_client() as client:
                    active_jobs_response = await client.miner_list_active_jobs(
                        req=ListActiveJobsRequest(since=since)
                    )
            except:
                bt.logging.exception("Failed to list active jobs")
                await asyncio.sleep(5.0)
                continue

            try:
                jobs_to_process = [job for job in active_jobs_response.jobs if job.id not in self.processed_job_ids_cache]

                if len(jobs_to_process) > 0:
                    bt.logging.info(
                        f"Adding {len(active_jobs_response.jobs)} to on demand scrape queue"
                    )

                for job in jobs_to_process:
                    await self.on_demand_job_queue.put(job)

                    self.processed_job_ids_cache.add(job.id)
            except:
                bt.logging.exception("Failed to append to on_demand_job_queue")

            await asyncio.sleep(5.0)

    async def process_on_demand_jobs_queue(self):
        while not self.should_exit:
            try:
                job_request = await asyncio.wait_for(
                    self.on_demand_job_queue.get(), timeout=20.0
                )
                # or await task if you get rate limited / want to process 1 at a time
            except asyncio.TimeoutError:
                continue
            except Exception:
                bt.logging.exception("Failed to get item from on_demand_job_queue")
                continue
            
            try:
                # miner tune this on how fast you can process a job
                process_on_demand_minimum_duration = dt.timedelta(seconds=5)
                has_enough_time_to_process = (
                    dt.datetime.now(dt.timezone.utc) + process_on_demand_minimum_duration
                    >= job_request.expire_at
                )
                if has_enough_time_to_process:
                    bt.logging.warning(
                        f"Not enough time to process job that expires at {job_request.expire_at}"
                    )
                    continue
                
                task = self.scrape_on_demand_job(job_request=job_request)
                asyncio.create_task(task)
                # or
                # await task
                # if you want to process 1-1 instead of all in parallel
            except:
                bt.logging.exception("Failed to process item from on_demand_job_queue")

    async def scrape_on_demand_job(self, job_request: OnDemandJob):
        try:
            bt.logging.info(
                f"Starting on demand scrape for job with id {job_request.id}:\n\n {job_request}"
            )

            # map job request to existing synapse on demand
            usernames: typing.Optional[typing.List[str]] = []
            keywords: typing.Optional[typing.List[str]] = []

            data_source: DataSource
            if job_request.job.platform == "x":
                data_source = DataSource.X
                x_job: OnDemandJobPayloadX = job_request.job
                usernames = x_job.usernames
                keywords = x_job.keywords

            if job_request.job.platform == "youtube":
                data_source = DataSource.YOUTUBE
                yt_job: OnDemandJobPayloadYoutube = job_request.job
                usernames = yt_job.channels

            if job_request.job.platform == "reddit":
                data_source = DataSource.REDDIT
                rd_job: OnDemandJobPayloadReddit = job_request.job
                usernames = rd_job.usernames

                if rd_job.subreddit:
                    keywords = [rd_job.subreddit]

                if rd_job.keywords:
                    keywords.extend(rd_job.keywords)

            # process
            synapse_resp = await self.loop_poll_on_demand_active_jobs(
                synapse=OnDemandRequest(
                    source=data_source,
                    limit=job_request.limit,
                    start_date=(
                        job_request.start_date.isoformat()
                        if job_request.start_date
                        else None
                    ),
                    end_date=(
                        job_request.end_date.isoformat() if job_request.end_date else None
                    ),
                    keyword_mode=job_request.keyword_mode,
                    usernames=usernames if usernames is not None else [],
                    keywords=keywords if keywords is not None else [],
                    data=[],
                ),
                reraise_instead_of_return_empty=True
            )

            data = synapse_resp.data
            bt.logging.debug(f"Scraped (through synapse) on demand data entities for job_id: {job_request.id}, payload:\n\n{data}")

            miner_upload = OnDemandMinerUpload(data_entities=data)
            bt.logging.debug(f"\nprocessed data (DataContent form): {miner_upload}")

            bt.logging.info(
                f"Submitting and uploading data for job with id: {job_request.id}"
            )
            try:
                async with self._on_demand_client() as client:
                    await client.miner_submit_and_upload(job_id=job_request.id, data=miner_upload)
            except:
                bt.logging.exception(f"Failed to submit and upload data for job with {job_request.id}")
        except:
            bt.logging.exception("Failed to process scrape on demand job")
        

    def run_in_background_thread(self):
        """
        Starts the miner's operations in a separate background thread.
        This is useful for non-blocking operations.
        """
        if not self.is_running:
            bt.logging.debug("Starting miner in background thread.")
            self.should_exit = False
            self.thread = threading.Thread(target=self.run, daemon=True)
            self.thread.start()
            self.compressed_index_refresh_thread = threading.Thread(
                target=self.refresh_index, daemon=True
            )
            self.compressed_index_refresh_thread.start()
            self.lookup_thread = threading.Thread(
                target=self.get_updated_lookup, daemon=True
            )
            self.lookup_thread.start()

            self.s3_partitioned_thread = threading.Thread(
                target=self.upload_s3_partitioned, daemon=True
            )
            self.s3_partitioned_thread.start()

            self.on_demand_thread = threading.Thread(target=self.run_on_demand, daemon=True)
            self.on_demand_thread.start()

            self.is_running = True
            bt.logging.debug("Started")

    def stop_run_thread(self):
        """
        Stops the miner's operations that are running in the background thread.
        """
        if self.is_running:
            bt.logging.debug("Stopping miner in background thread.")
            self.should_exit = True
            self.thread.join(5)
            self.compressed_index_refresh_thread.join(5)
            self.s3_partitioned_thread.join(5)
            self.lookup_thread.join(5)
            self.on_demand_thread.join(5)

            self.is_running = False
            bt.logging.debug("Stopped")

    def __enter__(self):
        """
        Starts the miner's operations in a background thread upon entering the context.
        This method facilitates the use of the miner in a 'with' statement.
        """
        self.run_in_background_thread()
        return self

    def __exit__(self, exc_type, exc_value, traceback):
        """
        Stops the miner's background operations upon exiting the context.
        This method facilitates the use of the miner in a 'with' statement.

        Args:
            exc_type: The type of the exception that caused the context to be exited.
                      None if the context was exited without an exception.
            exc_value: The instance of the exception that caused the context to be exited.
                       None if the context was exited without an exception.
            traceback: A traceback object encoding the stack trace.
                       None if the context was exited without an exception.
        """
        self.stop_run_thread()

    def resync_metagraph(self):
        """Resyncs the metagraph and updates the hotkeys and moving averages based on the new metagraph."""
        bt.logging.info("Attempting to resync the metagraph.")

        # Sync the metagraph.
        new_metagraph = self.subtensor.metagraph(netuid=self.config.netuid)
        with self.lock:
            self.metagraph = new_metagraph

        bt.logging.success("Successfuly resynced the metagraph.")

    def _log_status(self, step: int):
        """Logs a summary of the miner status in the subnet."""
        relative_incentive = self.metagraph.I[self.uid].item() / max(self.metagraph.I)
        incentive_and_hk = zip(self.metagraph.I, self.metagraph.hotkeys)
        incentive_and_hk = sorted(incentive_and_hk, key=lambda x: x[0], reverse=True)
        position = -1
        for i, (_, hk) in enumerate(incentive_and_hk):
            if hk == self.wallet.hotkey.ss58_address:
                position = i
                break
        log = (
            f"Step:{step} | "
            f"Block:{self.metagraph.block.item()} | "
            f"Stake:{self.metagraph.S[self.uid]} | "
            f"Incentive:{self.metagraph.I[self.uid]} | "
            f"Relative Incentive:{relative_incentive} | "
            f"Position:{position} | "
            f"Emission:{self.metagraph.E[self.uid]}"
        )
        bt.logging.info(log)

    async def get_index(self, synapse: GetMinerIndex) -> GetMinerIndex:
        """Runs after the GetMinerIndex synapse has been deserialized (i.e. after synapse.data is available)."""
        bt.logging.info(
            f"Got to a GetMinerIndex request from {synapse.dendrite.hotkey}."
        )

        # Only synapse.version 4 is supported at this time.
        if synapse.version < 4:
            bt.logging.error(f"Unsupported protocol version: {synapse.version}.")
            return synapse

        # Return the appropriate amount of max buckets based on protocol of the requesting validator.
        compressed_index = self.storage.get_compressed_index(
            bucket_count_limit=constants.DATA_ENTITY_BUCKET_COUNT_LIMIT_PER_MINER_INDEX_PROTOCOL_4
        )
        synapse.compressed_index_serialized = compressed_index.model_dump_json()
        bt.logging.success(
            f"Returning compressed miner index of {CompressedMinerIndex.size_bytes(compressed_index)} bytes "
            + f"across {CompressedMinerIndex.bucket_count(compressed_index)} buckets to {synapse.dendrite.hotkey}."
        )

        synapse.version = constants.PROTOCOL_VERSION

        return synapse

    async def get_index_blacklist(
        self, synapse: GetMinerIndex
    ) -> typing.Tuple[bool, str]:
        return self.default_blacklist(synapse)

    async def get_index_priority(self, synapse: GetMinerIndex) -> float:
        return self.default_priority(synapse)

    async def get_data_entity_bucket(
        self, synapse: GetDataEntityBucket
    ) -> GetDataEntityBucket:
        """Runs after the GetDataEntityBucket synapse has been deserialized (i.e. after synapse.data is available)."""
        bt.logging.info(
            f"Got to a GetDataEntityBucket request from {synapse.dendrite.hotkey} for Bucket ID: {str(synapse.data_entity_bucket_id)}."
        )

        # List all the data entities that this miner has for the requested DataEntityBucket.
        synapse.data_entities = self.storage.list_data_entities_in_data_entity_bucket(
            synapse.data_entity_bucket_id
        )
        synapse.version = constants.PROTOCOL_VERSION

        bt.logging.success(
            f"Returning Bucket ID: {str(synapse.data_entity_bucket_id)} with {len(synapse.data_entities)} entities to {synapse.dendrite.hotkey}."
        )

        return synapse

    async def get_data_entity_bucket_blacklist(
        self, synapse: GetDataEntityBucket
    ) -> typing.Tuple[bool, str]:
        return self.default_blacklist(synapse)

    async def get_data_entity_bucket_priority(
        self, synapse: GetDataEntityBucket
    ) -> float:
        return self.default_priority(synapse)

    async def loop_poll_on_demand_active_jobs(self, synapse: OnDemandRequest, reraise_instead_of_return_empty: bool = False) -> OnDemandRequest:
        """
        Handle on-demand data requests from validators.
        Uses enhanced scraper for X data while maintaining protocol compatibility.
        """
        if hasattr(synapse, 'dendrite') and hasattr(synapse.dendrite, 'hotkey'):
            bt.logging.info(f"Got on-demand request from {synapse.dendrite.hotkey}")

        try:
            # Create date range with utility function
            start_dt = (
                utils.parse_iso_date(synapse.start_date)
                if synapse.start_date
                else dt.datetime.now(dt.timezone.utc) - dt.timedelta(days=1)
            )
            end_dt = (
                utils.parse_iso_date(synapse.end_date)
                if synapse.end_date
                else dt.datetime.now(dt.timezone.utc)
            )

            # Fallback to default dates if parsing failed
            if start_dt is None:
                start_dt = dt.datetime.now(dt.timezone.utc) - dt.timedelta(days=1)
            if end_dt is None:
                end_dt = dt.datetime.now(dt.timezone.utc)

            bt.logging.info(f"Date range: {start_dt} to {end_dt}")

            # For X source, use the standard scraper with on_demand_scrape
            if synapse.source == DataSource.X:
                # Initialize the standard scraper (now includes low-engagement posts)
                scraper = ApiDojoTwitterScraper()
                data_entities = await scraper.on_demand_scrape(
                    usernames=synapse.usernames,
                    keywords=synapse.keywords,
                    keyword_mode=synapse.keyword_mode,
                    start_datetime=start_dt,
                    end_datetime=end_dt,
                    limit=synapse.limit,
                )

                # Update response with data entities (already includes all enhanced fields)
                synapse.data = (
                    data_entities[: synapse.limit] if synapse.limit else data_entities
                )

            elif synapse.source == DataSource.REDDIT:
                # Create a new scraper provider and get the appropriate scraper
                scraper = RedditCustomScraper()

                if not scraper:
                    bt.logging.error(
                        f"No scraper available for ID: {ScraperId.REDDIT_CUSTOM}"
                    )
                    synapse.data = []
                    return synapse

                data = await scraper.on_demand_scrape(
                    usernames=synapse.usernames,
                    subreddit=synapse.keywords[0] if synapse.keywords else None,
                    keywords=(
                        synapse.keywords[1:] if len(synapse.keywords) > 1 else None
                    ),
                    keyword_mode=synapse.keyword_mode,
                    start_datetime=start_dt,
                    end_datetime=end_dt,
                    limit=synapse.limit,
                )
                synapse.data = data[: synapse.limit] if synapse.limit else data

            elif synapse.source == DataSource.YOUTUBE:
                # Create a new scraper provider and get the YouTube scraper
                provider = ScraperProvider()
                scraper = provider.get(ScraperId.YOUTUBE_MULTI_ACTOR)

                if not scraper:
                    bt.logging.error(
                        f"No scraper available for ID {ScraperId.YOUTUBE_MULTI_ACTOR}"
                    )
                    synapse.data = []
                    return synapse

<<<<<<< HEAD
                # Extract channel identifier from usernames
                channel_identifier = synapse.usernames[0] if synapse.usernames else None
                if not channel_identifier:
                    bt.logging.error(
                        "No channel identifier provided for YouTube scraping"
                    )
                    synapse.data = []
                    return synapse

                data_entities = await scraper.scrape(
                    channel_url=f"https://www.youtube.com/@{channel_identifier.lstrip('@')}",
                    max_videos=synapse.limit or 10,
                    start_date=start_dt.isoformat(),
                    end_date=end_dt.isoformat(),
                    language="en",
                )
                synapse.data = (
                    data_entities[: synapse.limit] if synapse.limit else data_entities
                )
=======
                # Determine scraping mode: channel or video URL
                if synapse.usernames:
                    # Channel mode (existing logic)
                    channel_identifier = synapse.usernames[0]
                    bt.logging.info(f"YouTube channel scraping: @{channel_identifier}")
                    data_entities = await scraper.scrape(
                        channel_url=f"https://www.youtube.com/@{channel_identifier.lstrip('@')}",
                        max_videos=synapse.limit or 10,
                        start_date=start_dt.isoformat(),
                        end_date=end_dt.isoformat(),
                        language="en"
                    )
                elif synapse.keywords:
                    # Video URL mode
                    youtube_url = synapse.keywords[0]
                    bt.logging.info(f"YouTube video URL scraping: {youtube_url}")
                    data_entities = await scraper.scrape(
                        youtube_url=youtube_url,
                        language="en"
                    )
                else:
                    bt.logging.error("YouTube request needs either username (channel) or keyword (video URL)")
                    synapse.data = []
                    return synapse
                
                synapse.data = data_entities[:synapse.limit] if synapse.limit else data_entities
>>>>>>> d509d3a4

            synapse.version = constants.PROTOCOL_VERSION

            bt.logging.success(
                f"Returning {len(synapse.data)} items to {synapse.dendrite.hotkey}"
            )

        except Exception as e:
            bt.logging.error(f"Error in on-demand request: {str(e)}")
            bt.logging.debug(traceback.format_exc())

            if reraise_instead_of_return_empty:
                raise

            synapse.data = []


        return synapse

    async def handle_on_demand_blacklist(
        self, synapse: OnDemandRequest
    ) -> typing.Tuple[bool, str]:
        """Blacklist function for on-demand requests"""
        return self.default_blacklist(synapse)

    async def handle_on_demand_priority(self, synapse: OnDemandRequest) -> float:
        """Priority function for on-demand requests"""
        return self.default_priority(synapse)

    async def get_contents_by_buckets(
        self, synapse: GetContentsByBuckets
    ) -> GetContentsByBuckets:
        """Used to bulk expose raw contents for all entities within the requested buckets to validators for user queries."""
        bt.logging.info(
            f"Got to a GetContentsByBuckets request from {synapse.dendrite.hotkey} for Bucket IDs: {str(synapse.data_entity_bucket_ids)}."
        )

        # Check that the maximum number of buckets to be requested at once is respected.
        if len(synapse.data_entity_bucket_ids) > constants.BULK_BUCKETS_COUNT_LIMIT:
            bt.logging.warning(
                f"Rejecting GetContentsByBuckets request from {synapse.dendrite.hotkey} at {synapse.dendrite.ip} for requesting {len(synapse.data_entity_bucket_ids)} data entity buckets over limit of {constants.BULK_BUCKETS_COUNT_LIMIT}."
            )
            return synapse

        # Get a dict of all the contents by DataEntityBucketId for the requested Buckets.
        buckets_to_contents = self.storage.list_contents_in_data_entity_buckets(
            synapse.data_entity_bucket_ids
        )
        synapse.bucket_ids_to_contents = [
            (k, v) for k, v in buckets_to_contents.items()
        ]
        synapse.version = constants.PROTOCOL_VERSION

        bt.logging.success(
            f"Returning Bucket IDs: {str(synapse.data_entity_bucket_ids)} with {sum(len(contents) for (_,contents) in synapse.bucket_ids_to_contents)} entities to {synapse.dendrite.hotkey}."
        )

        return synapse

    async def get_contents_by_buckets_blacklist(
        self, synapse: GetContentsByBuckets
    ) -> typing.Tuple[bool, str]:
        return self.default_blacklist(synapse)

    async def get_contents_by_buckets_priority(
        self, synapse: GetContentsByBuckets
    ) -> float:
        return self.default_priority(synapse)

    def default_blacklist(self, synapse: bt.Synapse) -> typing.Tuple[bool, str]:
        """The default blacklist that only allows requests from validators."""
        hotkey = synapse.dendrite.hotkey
        ip = synapse.dendrite.ip
        synapse_type = type(synapse)

        if hotkey not in self.metagraph.hotkeys:
            # Ignore requests from unrecognized entities.
            return (
                True,
                f"Unrecognized hotkey {hotkey} at {ip}",
            )

        uid = self.metagraph.hotkeys.index(hotkey)

        if not utils.is_validator(uid, self.metagraph, self.vpermit_rao_limit):
            return (
                True,
                f"Hotkey {hotkey} at {ip} is not a validator",
            )

        with self.request_lock:
            # Check if we need to clear the request limit counters.
            if (
                dt.datetime.now() - self.last_cleared_request_limits
            ) >= constants.MIN_EVALUATION_PERIOD:
                bt.logging.trace(
                    f"Clearing request limit counters by hotkey after an eval period: {constants.MIN_EVALUATION_PERIOD}."
                )
                for request_type in self.requests_by_type_by_hotkey:
                    self.requests_by_type_by_hotkey[request_type] = defaultdict(
                        lambda: 0
                    )
                self.last_cleared_request_limits = dt.datetime.now()

            # Record request.
            self.requests_by_type_by_hotkey[synapse_type][hotkey] += 1

            # Safety check for unmapped request types although unrecognized request types are handled earlier.
            if synapse_type not in REQUEST_LIMIT_BY_TYPE_PER_PERIOD:
                return (
                    True,
                    f"Hotkey {hotkey} at {ip} sent request for unmapped type: {synapse_type.__name__}.",
                )

            # Allow 2x the limit per period to account for restarts.
            if (
                self.requests_by_type_by_hotkey[synapse_type][hotkey]
                > 2 * REQUEST_LIMIT_BY_TYPE_PER_PERIOD[synapse_type]
            ):
                return (
                    True,
                    f"Hotkey {hotkey} at {ip} over eval period request limit for {synapse_type.__name__}.",
                )

        return False, ""

    def default_priority(self, synapse: bt.Synapse) -> float:
        """The default priority that prioritizes by validator stake."""
        caller_uid = self.metagraph.hotkeys.index(synapse.dendrite.hotkey)
        priority = float(self.metagraph.S[caller_uid])
        bt.logging.trace(
            f"Prioritizing {synapse.dendrite.hotkey} with value: {priority}.",
        )
        return priority

    def get_config_for_test(self) -> bt.config:
        return self.config

    def sync(self):
        """
        Wrapper for synchronizing the state of the network for the given miner.
        """
        # Ensure miner hotkey is still registered on the network.
        self.check_registered()

        self.resync_metagraph()

    def check_registered(self):
        # --- Check for registration.
        if not self.subtensor.is_hotkey_registered(
            netuid=self.config.netuid,
            hotkey_ss58=self.wallet.hotkey.ss58_address,
        ):
            bt.logging.error(
                f"Wallet: {self.wallet} is not registered on netuid {self.config.netuid}."
                f" Please register the hotkey using `btcli subnets register` before trying again."
            )
            sys.exit(1)


# This is the main function, which runs the miner.
if __name__ == "__main__":
    with Miner() as miner:
        while True:
            time.sleep(60)<|MERGE_RESOLUTION|>--- conflicted
+++ resolved
@@ -759,27 +759,6 @@
                     synapse.data = []
                     return synapse
 
-<<<<<<< HEAD
-                # Extract channel identifier from usernames
-                channel_identifier = synapse.usernames[0] if synapse.usernames else None
-                if not channel_identifier:
-                    bt.logging.error(
-                        "No channel identifier provided for YouTube scraping"
-                    )
-                    synapse.data = []
-                    return synapse
-
-                data_entities = await scraper.scrape(
-                    channel_url=f"https://www.youtube.com/@{channel_identifier.lstrip('@')}",
-                    max_videos=synapse.limit or 10,
-                    start_date=start_dt.isoformat(),
-                    end_date=end_dt.isoformat(),
-                    language="en",
-                )
-                synapse.data = (
-                    data_entities[: synapse.limit] if synapse.limit else data_entities
-                )
-=======
                 # Determine scraping mode: channel or video URL
                 if synapse.usernames:
                     # Channel mode (existing logic)
@@ -806,7 +785,6 @@
                     return synapse
                 
                 synapse.data = data_entities[:synapse.limit] if synapse.limit else data_entities
->>>>>>> d509d3a4
 
             synapse.version = constants.PROTOCOL_VERSION
 
