--- conflicted
+++ resolved
@@ -676,11 +676,8 @@
             )
 
         uid = self.metagraph.hotkeys.index(hotkey)
-<<<<<<< HEAD
+        
         if not utils.is_validator(uid, self.metagraph, self.vpermit_tao_limit):
-=======
-        if not utils.is_validator(uid, self.metagraph, self.vpermit_rao_limit):
->>>>>>> f2f8ab29
             return (
                 True,
                 f"Hotkey {hotkey} at {ip} is not a validator",
