# The MIT License (MIT)
# Copyright © 2023 Data Universe

# Permission is hereby granted, free of charge, to any person obtaining a copy of this software and associated
# documentation files (the “Software”), to deal in the Software without restriction, including without limitation
# the rights to use, copy, modify, merge, publish, distribute, sublicense, and/or sell copies of the Software,
# and to permit persons to whom the Software is furnished to do so, subject to the following conditions:

# The above copyright notice and this permission notice shall be included in all copies or substantial portions of
# the Software.

# THE SOFTWARE IS PROVIDED “AS IS”, WITHOUT WARRANTY OF ANY KIND, EXPRESS OR IMPLIED, INCLUDING BUT NOT LIMITED TO
# THE WARRANTIES OF MERCHANTABILITY, FITNESS FOR A PARTICULAR PURPOSE AND NONINFRINGEMENT. IN NO EVENT SHALL
# THE AUTHORS OR COPYRIGHT HOLDERS BE LIABLE FOR ANY CLAIM, DAMAGES OR OTHER LIABILITY, WHETHER IN AN ACTION
# OF CONTRACT, TORT OR OTHERWISE, ARISING FROM, OUT OF OR IN CONNECTION WITH THE SOFTWARE OR THE USE OR OTHER
# DEALINGS IN THE SOFTWARE.

from collections import defaultdict
import copy
import sys
import threading
import time
import traceback
import typing
import bittensor as bt
import datetime as dt
from common import constants, utils
from common.data import CompressedMinerIndex, TimeBucket
from common.protocol import (
    GetDataEntityBucket,
    GetMinerIndex,
    GetContentsByBuckets,
    REQUEST_LIMIT_BY_TYPE_PER_PERIOD
)

from scraping.config.config_reader import ConfigReader
from scraping.coordinator import ScraperCoordinator
from scraping.provider import ScraperProvider
from storage.miner.sqlite_miner_storage import SqliteMinerStorage
from neurons.config import NeuronType, check_config, create_config
from upload_utils.s3_uploader import S3PartitionedUploader
from dynamic_desirability.desirability_retrieval import sync_run_retrieval

from common.data import DataLabel, DataSource, DataEntity
from common.protocol import OnDemandRequest
from common.date_range import DateRange
from scraping.scraper import ScrapeConfig, ScraperId

from scraping.x.enhanced_apidojo_scraper import EnhancedApiDojoTwitterScraper
import json

# Enable logging to the miner TODO move it to some different location
bt.logging.set_info(True)
bt.logging.set_debug(True)


class Miner:
    """The Glorious Miner."""

    def __init__(self, config=None):
        self.config = copy.deepcopy(config or create_config(NeuronType.MINER))
        check_config(self.config)

        bt.logging(config=self.config, logging_dir=self.config.full_path)
        bt.logging.info(self.config)
        self.use_uploader = self.config.use_uploader
        self.use_gravity_retrieval = self.config.gravity

        if self.config.offline:
            bt.logging.success(
                "Running in offline mode. Skipping bittensor object setup and axon creation."
            )

            self.uid = 0  # Offline mode so assume it's == 0
        else:
            # The wallet holds the cryptographic key pairs for the miner.
            self.wallet = bt.wallet(config=self.config)
            bt.logging.info(f"Wallet: {self.wallet}.")

            # The subtensor is our connection to the Bittensor blockchain.
            self.subtensor = bt.subtensor(config=self.config)
            bt.logging.info(f"Subtensor: {self.subtensor}.")

            # The metagraph holds the state of the network, letting us know about other validators and miners.
            self.metagraph = self.subtensor.metagraph(self.config.netuid)
            bt.logging.info(f"Metagraph: {self.metagraph}.")

            # Each miner gets a unique identity (UID) in the network for differentiation.
            # TODO: Stop doing meaningful work in the constructor to make neurons more testable.
            if self.wallet.hotkey.ss58_address in self.metagraph.hotkeys:
                self.uid = self.metagraph.hotkeys.index(self.wallet.hotkey.ss58_address)
                bt.logging.info(
                    f"Running neuron on subnet: {self.config.netuid} with uid {self.uid} using network: {self.subtensor.chain_endpoint}."
                )
            else:
                self.uid = 0
                bt.logging.warning(
                    f"Hotkey {self.wallet.hotkey.ss58_address} not found in metagraph. Assuming this is a test."
                )

            self.last_sync_timestamp = dt.datetime.min
            self.step = 0

            # The axon handles request processing, allowing validators to send this miner requests.
            self.axon = bt.axon(wallet=self.wallet, port=self.config.axon.port)

            # Attach determiners which functions are called when servicing a request.
            bt.logging.info("Attaching forward function to miner axon.")
            self.axon.attach(
                forward_fn=self.get_index,
                blacklist_fn=self.get_index_blacklist,
                priority_fn=self.get_index_priority,
            ).attach(
                forward_fn=self.get_data_entity_bucket,
                blacklist_fn=self.get_data_entity_bucket_blacklist,
                priority_fn=self.get_data_entity_bucket_priority,
            ).attach(
                forward_fn=self.get_contents_by_buckets,
                blacklist_fn=self.get_contents_by_buckets_blacklist,
                priority_fn=self.get_contents_by_buckets_priority,
            ).attach(
                forward_fn=self.handle_on_demand,
                blacklist_fn=self.handle_on_demand_blacklist,
                priority_fn=self.handle_on_demand_priority
            )

            bt.logging.success(f"Axon created: {self.axon}.")

        # Instantiate runners.
        self.should_exit: bool = False
        self.is_running: bool = False
        self.thread: threading.Thread = None
        self.compressed_index_refresh_thread: threading.Thread = None
        self.lookup_thread: threading.Thread = None
        self.s3_partitioned_thread: threading.Thread = None

        self.lock = threading.RLock()
        self.vpermit_rao_limit = self.config.vpermit_rao_limit

        if self.use_uploader and not self.config.offline:
            self.s3_partitioned_uploader = S3PartitionedUploader(
                db_path=self.config.neuron.database_name,
                subtensor=self.subtensor,
                wallet=self.wallet,
                s3_auth_url=self.config.s3_auth_url,
                state_file=self.config.miner_upload_state_file,
            )

        # Instantiate storage.
        self.storage = SqliteMinerStorage(
            self.config.neuron.database_name,
            self.config.neuron.max_database_size_gb_hint,
        )

        bt.logging.success(
            f"Successfully connected to miner storage: {self.config.neuron.database_name}."
        )

        # Configure the ScraperCoordinator
        bt.logging.info(
            f"Loading scraping config from {self.config.neuron.scraping_config_file}."
        )
        scraping_config = ConfigReader.load_config(
            self.config.neuron.scraping_config_file
        )
        bt.logging.success(f"Loaded scraping config: {scraping_config}.")

        self.scraping_coordinator = ScraperCoordinator(
            scraper_provider=ScraperProvider(),
            miner_storage=self.storage,
            config=scraping_config,
        )

        # Configure per hotkey per request limits.
        self.request_lock = threading.RLock()
        self.last_cleared_request_limits = dt.datetime.now()
        self.requests_by_type_by_hotkey = defaultdict(lambda: defaultdict(lambda: 0))

    def refresh_index(self):
        """
        Refreshes the cached compressed miner index periodically off the hot path of GetMinerIndex requests.
        """
        while not self.should_exit:
            try:
                # Refresh the index if it hasn't been refreshed in the configured time period.
                self.storage.refresh_compressed_index(
                    time_delta=constants.MINER_CACHE_FRESHNESS
                )
                bt.logging.trace("Refresh index thread finished refreshing the index.")
                # Wait freshness period + 1 minute to try refreshing again.
                # Wait the additional minute to ensure that the next refresh sees a 'stale' index.
                time.sleep(
                    (
                        constants.MINER_CACHE_FRESHNESS + dt.timedelta(minutes=1)
                    ).total_seconds()
                )
            # In case of unforeseen errors, the refresh thread will log the error and continue operations.
            except Exception:
                bt.logging.error(traceback.format_exc())
                # Sleep 5 minutes to avoid constant refresh attempts if they are consistently erroring.
                time.sleep(60 * 5)

    def get_updated_lookup(self):
        if not self.use_gravity_retrieval:
            bt.logging.info("Gravity lookup retrieval is not enabled.")
            return

        last_update = None
        while not self.should_exit:
            try:
                current_datetime = dt.datetime.utcnow()

                bt.logging.info(f"Checking for update. Last update: {last_update}, Current time: {current_datetime}")

                # Check if it's a new day and we haven't updated yet
                if last_update is None or current_datetime.date() > last_update.date():
                    bt.logging.info("Retrieving the latest dynamic lookup...")
                    sync_run_retrieval(self.config)
                    bt.logging.info(f"New desirable data list has been written to total.json")
                    last_update = current_datetime
                    bt.logging.info(f"Updated dynamic lookup at {last_update}")
                else:
                    bt.logging.info("No update needed at this time.")

                # Sleep for 5 minutes before checking again
                bt.logging.info("Sleeping for 5 minutes...")
                time.sleep(300)

            except Exception as e:
                bt.logging.error(f"Error in get_updated_lookup: {str(e)}")
                bt.logging.exception("Exception details:")
                time.sleep(300)  # Wait 5 minutes before trying again

    def upload_s3_partitioned(self):
        """Upload DD data to S3 in partitioned format"""
        # Wait 10 minutes before starting first upload
        time_sleep_val = dt.timedelta(minutes=30).total_seconds()
        time.sleep(time_sleep_val)

        while not self.should_exit:
            try:
                bt.logging.info("Starting S3 partitioned upload for DD data")
                success = self.s3_partitioned_uploader.upload_dd_data()
                if success:
                    bt.logging.success("S3 partitioned upload completed successfully")
                else:
                    bt.logging.warning("S3 partitioned upload completed with some failures")
            except Exception:
                bt.logging.error(traceback.format_exc())

            # Upload every 2 hours
            time_sleep_val = dt.timedelta(hours=2).total_seconds()
            time.sleep(time_sleep_val)

    def run(self):
        """
        Initiates and manages the main loop for the miner.
        """

        if self.config.offline:
            bt.logging.success("Running in offline mode. Skipping axon serving.")
        else:
            # Check that miner is registered on the network.
            self.sync()

            # Serve passes the axon information to the network + netuid we are hosting on.
            # This will auto-update if the axon port of external ip have changed.
            bt.logging.info(
                f"Serving miner axon {self.axon} on network: {self.config.subtensor.chain_endpoint} with netuid: {self.config.netuid}."
            )
            self.axon.serve(netuid=self.config.netuid, subtensor=self.subtensor)

            # Start  starts the miner's axon, making it active on the network.
            self.axon.start()

            self.last_sync_timestamp = dt.datetime.now()
            bt.logging.success(f"Miner starting at {self.last_sync_timestamp}.")

        self.scraping_coordinator.run_in_background_thread()

        while not self.should_exit:
            # This loop maintains the miner's operations until intentionally stopped.
            try:
                # In offline mode we just idle while the scraping_coordinator runs.
                if self.config.offline:
                    while not self.should_exit:
                        time.sleep(12)
                else:
                    # Epoch length defaults to 100 blocks at 12 seconds each for 20 minutes.
                    while dt.datetime.now() - self.last_sync_timestamp < (
                        dt.timedelta(seconds=12 * self.config.neuron.epoch_length)
                    ):
                        # Wait before checking again.
                        time.sleep(12)

                        # Check if we should exit.
                        if self.should_exit:
                            break

                    # Sync metagraph.
                    self.sync()

                    self._log_status(self.step)

                    self.last_sync_timestamp = dt.datetime.now()
                    self.step += 1

            # If someone intentionally stops the miner, it'll safely terminate operations.
            except KeyboardInterrupt:
                if not self.config.offline:
                    self.axon.stop()
                self.scraping_coordinator.stop()
                bt.logging.success("Miner killed by keyboard interrupt.")
                sys.exit()

            # In case of unforeseen errors, the miner will log the error and continue operations.
            except Exception as e:
                bt.logging.error(traceback.format_exc())

    def run_in_background_thread(self):
        """
        Starts the miner's operations in a separate background thread.
        This is useful for non-blocking operations.
        """
        if not self.is_running:
            bt.logging.debug("Starting miner in background thread.")
            self.should_exit = False
            self.thread = threading.Thread(target=self.run, daemon=True)
            self.thread.start()
            self.compressed_index_refresh_thread = threading.Thread(
                target=self.refresh_index, daemon=True
            )
            self.compressed_index_refresh_thread.start()
            self.lookup_thread = threading.Thread(
                target=self.get_updated_lookup, daemon=True
            )
            self.lookup_thread.start()

            self.s3_partitioned_thread = threading.Thread(
                target=self.upload_s3_partitioned, daemon=True
            )
            self.s3_partitioned_thread.start()

            self.is_running = True
            bt.logging.debug("Started")

    def stop_run_thread(self):
        """
        Stops the miner's operations that are running in the background thread.
        """
        if self.is_running:
            bt.logging.debug("Stopping miner in background thread.")
            self.should_exit = True
            self.thread.join(5)
            self.compressed_index_refresh_thread.join(5)
            self.s3_partitioned_thread.join(5)
            self.lookup_thread.join(5)
            self.is_running = False
            bt.logging.debug("Stopped")

    def __enter__(self):
        """
        Starts the miner's operations in a background thread upon entering the context.
        This method facilitates the use of the miner in a 'with' statement.
        """
        self.run_in_background_thread()
        return self

    def __exit__(self, exc_type, exc_value, traceback):
        """
        Stops the miner's background operations upon exiting the context.
        This method facilitates the use of the miner in a 'with' statement.

        Args:
            exc_type: The type of the exception that caused the context to be exited.
                      None if the context was exited without an exception.
            exc_value: The instance of the exception that caused the context to be exited.
                       None if the context was exited without an exception.
            traceback: A traceback object encoding the stack trace.
                       None if the context was exited without an exception.
        """
        self.stop_run_thread()

    def resync_metagraph(self):
        """Resyncs the metagraph and updates the hotkeys and moving averages based on the new metagraph."""
        bt.logging.info("Attempting to resync the metagraph.")

        # Sync the metagraph.
        new_metagraph = self.subtensor.metagraph(netuid=self.config.netuid)
        with self.lock:
            self.metagraph = new_metagraph

        bt.logging.success("Successfuly resynced the metagraph.")

    def _log_status(self, step: int):
        """Logs a summary of the miner status in the subnet."""
        relative_incentive = self.metagraph.I[self.uid].item() / max(self.metagraph.I)
        incentive_and_hk = zip(self.metagraph.I, self.metagraph.hotkeys)
        incentive_and_hk = sorted(incentive_and_hk, key=lambda x: x[0], reverse=True)
        position = -1
        for i, (_, hk) in enumerate(incentive_and_hk):
            if hk == self.wallet.hotkey.ss58_address:
                position = i
                break
        log = (
            f"Step:{step} | "
            f"Block:{self.metagraph.block.item()} | "
            f"Stake:{self.metagraph.S[self.uid]} | "
            f"Incentive:{self.metagraph.I[self.uid]} | "
            f"Relative Incentive:{relative_incentive} | "
            f"Position:{position} | "
            f"Emission:{self.metagraph.E[self.uid]}"
        )
        bt.logging.info(log)

    async def get_index(self, synapse: GetMinerIndex) -> GetMinerIndex:
        """Runs after the GetMinerIndex synapse has been deserialized (i.e. after synapse.data is available)."""
        bt.logging.info(
            f"Got to a GetMinerIndex request from {synapse.dendrite.hotkey}."
        )

        # Only synapse.version 4 is supported at this time.
        if synapse.version < 4:
            bt.logging.error(f"Unsupported protocol version: {synapse.version}.")
            return synapse

        # Return the appropriate amount of max buckets based on protocol of the requesting validator.
        compressed_index = self.storage.get_compressed_index(
            bucket_count_limit=constants.DATA_ENTITY_BUCKET_COUNT_LIMIT_PER_MINER_INDEX_PROTOCOL_4
        )
        synapse.compressed_index_serialized = compressed_index.model_dump_json()
        bt.logging.success(
            f"Returning compressed miner index of {CompressedMinerIndex.size_bytes(compressed_index)} bytes "
            + f"across {CompressedMinerIndex.bucket_count(compressed_index)} buckets to {synapse.dendrite.hotkey}."
        )

        synapse.version = constants.PROTOCOL_VERSION

        return synapse

    async def get_index_blacklist(
        self, synapse: GetMinerIndex
    ) -> typing.Tuple[bool, str]:
        return self.default_blacklist(synapse)

    async def get_index_priority(self, synapse: GetMinerIndex) -> float:
        return self.default_priority(synapse)

    async def get_data_entity_bucket(
        self, synapse: GetDataEntityBucket
    ) -> GetDataEntityBucket:
        """Runs after the GetDataEntityBucket synapse has been deserialized (i.e. after synapse.data is available)."""
        bt.logging.info(
            f"Got to a GetDataEntityBucket request from {synapse.dendrite.hotkey} for Bucket ID: {str(synapse.data_entity_bucket_id)}."
        )

        # List all the data entities that this miner has for the requested DataEntityBucket.
        synapse.data_entities = self.storage.list_data_entities_in_data_entity_bucket(
            synapse.data_entity_bucket_id
        )
        synapse.version = constants.PROTOCOL_VERSION

        bt.logging.success(
            f"Returning Bucket ID: {str(synapse.data_entity_bucket_id)} with {len(synapse.data_entities)} entities to {synapse.dendrite.hotkey}."
        )

        return synapse

    async def get_data_entity_bucket_blacklist(
        self, synapse: GetDataEntityBucket
    ) -> typing.Tuple[bool, str]:
        return self.default_blacklist(synapse)

    async def get_data_entity_bucket_priority(
        self, synapse: GetDataEntityBucket
    ) -> float:
        return self.default_priority(synapse)

    async def handle_on_demand(self, synapse: OnDemandRequest) -> OnDemandRequest:
        """
        Handle on-demand data requests from validators.
        Uses enhanced scraper for X data while maintaining protocol compatibility.
        """
        bt.logging.info(f"Got on-demand request from {synapse.dendrite.hotkey}")

        try:
            # Get appropriate scraper from provider
            scraper_id = None
            if synapse.source == DataSource.X:
                scraper_id = ScraperId.X_APIDOJO
                # For X, combine keywords and usernames with appropriate label formatting
                labels = []
                if synapse.keywords:
                    labels.extend([DataLabel(value=k) for k in synapse.keywords])
                if synapse.usernames:
                    # Ensure usernames have @ prefix
                    labels.extend([DataLabel(value=f"@{u.strip('@')}" if not u.startswith('@') else u) for u in
                                synapse.usernames])

            elif synapse.source == DataSource.REDDIT:
                scraper_id = ScraperId.REDDIT_CUSTOM
                # For Reddit, ensure subreddit has r/ prefix
                if synapse.keywords and len(synapse.keywords) > 0:
                    subreddit = synapse.keywords[0]
                    if not subreddit.startswith('r/'):
                        subreddit = f"r/{subreddit}"
                    labels = [DataLabel(value=subreddit)]
                else:
                    labels = []

            if not scraper_id:
                bt.logging.error(f"No scraper ID for source {synapse.source}")
                synapse.data = []
                return synapse

            # Create date range with utility function
            start_dt = (utils.parse_iso_date(synapse.start_date)
                        if synapse.start_date else dt.datetime.now(dt.timezone.utc) - dt.timedelta(days=1))
            end_dt = (utils.parse_iso_date(synapse.end_date)
                    if synapse.end_date else dt.datetime.now(dt.timezone.utc))

            # Fallback to default dates if parsing failed
            if start_dt is None:
                start_dt = dt.datetime.now(dt.timezone.utc) - dt.timedelta(days=1)
            if end_dt is None:
                end_dt = dt.datetime.now(dt.timezone.utc)

            # Log the labels being used
            bt.logging.info(f"Searching with labels: {[l.value for l in labels]}")
            bt.logging.info(f"Date range: {start_dt} to {end_dt}")

            config = ScrapeConfig(
                entity_limit=synapse.limit,
                date_range=DateRange(
                    start=start_dt,
                    end=end_dt
                ),
                labels=labels,
            )

            # For X source, use the enhanced scraper directly
            if synapse.source == DataSource.X:
                # Initialize the enhanced scraper directly instead of using the provider

                enhanced_scraper = EnhancedApiDojoTwitterScraper()
                await enhanced_scraper.scrape(config)
                
                # Get enhanced content
                enhanced_content = enhanced_scraper.get_enhanced_content()

                # Convert EnhancedXContent to DataEntity to maintain protocol compatibility
                enhanced_data_entities = []
                for content in enhanced_content:
                    # Convert to DataEntity but store full rich content in serialized form
                    api_response = content.to_api_response()
                    data_entity = DataEntity(
                        uri=content.url,
                        datetime=content.timestamp,
                        source=DataSource.X,
                        label=DataLabel(value=content.tweet_hashtags[0].lower()) if content.tweet_hashtags else None,
                        # Store the full enhanced content as serialized JSON in the content field
                        content=json.dumps(api_response).encode('utf-8'),
                        content_size_bytes=len(json.dumps(api_response))
                    )
                    enhanced_data_entities.append(data_entity)

                # Update response with enhanced data entities
                synapse.data = enhanced_data_entities[:synapse.limit] if synapse.limit else enhanced_data_entities
            elif synapse.source == DataSource.REDDIT:
                from scraping.provider import ScraperProvider

                # Create a new scraper provider and get the appropriate scraper
                provider = ScraperProvider()
                scraper = provider.get(scraper_id)

                if not scraper:
                    bt.logging.error(f"No scraper available for ID {scraper_id}")
                    synapse.data = []
                    return synapse
<<<<<<< HEAD
                    
                data = await scraper.scrape(config)
=======

                data = await scraper.on_demand_scrape(usernames=synapse.usernames,
                                                      subreddit=synapse.keywords[0] if synapse.keywords else None,
                                                      keywords=synapse.keywords[1:] if len(synapse.keywords) > 1 else None,
                                                      start_datetime=start_dt,
                                                      end_datetime=end_dt)
>>>>>>> c00af4dc
                synapse.data = data[:synapse.limit] if synapse.limit else data
                
            synapse.version = constants.PROTOCOL_VERSION

            bt.logging.success(
                f"Returning {len(synapse.data)} items to {synapse.dendrite.hotkey}"
            )

        except Exception as e:
            bt.logging.error(f"Error in on-demand request: {str(e)}")
            bt.logging.debug(traceback.format_exc())
            synapse.data = []

        return synapse

    async def handle_on_demand_blacklist(
            self, synapse: OnDemandRequest
    ) -> typing.Tuple[bool, str]:
        """Blacklist function for on-demand requests"""
        return self.default_blacklist(synapse)

    async def handle_on_demand_priority(
            self, synapse: OnDemandRequest
    ) -> float:
        """Priority function for on-demand requests"""
        return self.default_priority(synapse)

    async def get_contents_by_buckets(
        self, synapse: GetContentsByBuckets
    ) -> GetContentsByBuckets:
        """Used to bulk expose raw contents for all entities within the requested buckets to validators for user queries."""
        bt.logging.info(
            f"Got to a GetContentsByBuckets request from {synapse.dendrite.hotkey} for Bucket IDs: {str(synapse.data_entity_bucket_ids)}."
        )

        # Check that the maximum number of buckets to be requested at once is respected.
        if len(synapse.data_entity_bucket_ids) > constants.BULK_BUCKETS_COUNT_LIMIT:
            bt.logging.warning(
                f"Rejecting GetContentsByBuckets request from {synapse.dendrite.hotkey} at {synapse.dendrite.ip} for requesting {len(synapse.data_entity_bucket_ids)} data entity buckets over limit of {constants.BULK_BUCKETS_COUNT_LIMIT}."
            )
            return synapse

        # Get a dict of all the contents by DataEntityBucketId for the requested Buckets.
        buckets_to_contents = self.storage.list_contents_in_data_entity_buckets(
            synapse.data_entity_bucket_ids
        )
        synapse.bucket_ids_to_contents = [
            (k, v) for k, v in buckets_to_contents.items()
        ]
        synapse.version = constants.PROTOCOL_VERSION

        bt.logging.success(
            f"Returning Bucket IDs: {str(synapse.data_entity_bucket_ids)} with {sum(len(contents) for (_,contents) in synapse.bucket_ids_to_contents)} entities to {synapse.dendrite.hotkey}."
        )

        return synapse

    async def get_contents_by_buckets_blacklist(
        self, synapse: GetContentsByBuckets
    ) -> typing.Tuple[bool, str]:
        return self.default_blacklist(synapse)

    async def get_contents_by_buckets_priority(
        self, synapse: GetContentsByBuckets
    ) -> float:
        return self.default_priority(synapse)

    def default_blacklist(self, synapse: bt.Synapse) -> typing.Tuple[bool, str]:
        """The default blacklist that only allows requests from validators."""
        hotkey = synapse.dendrite.hotkey
        ip = synapse.dendrite.ip
        synapse_type = type(synapse)

        if hotkey not in self.metagraph.hotkeys:
            # Ignore requests from unrecognized entities.
            return (
                True,
                f"Unrecognized hotkey {hotkey} at {ip}",
            )

        uid = self.metagraph.hotkeys.index(hotkey)
        
        if not utils.is_validator(uid, self.metagraph, self.vpermit_rao_limit):
            return (
                True,
                f"Hotkey {hotkey} at {ip} is not a validator",
            )

        with self.request_lock:
            # Check if we need to clear the request limit counters.
            if (
                dt.datetime.now() - self.last_cleared_request_limits
            ) >= constants.MIN_EVALUATION_PERIOD:
                bt.logging.trace(
                    f"Clearing request limit counters by hotkey after an eval period: {constants.MIN_EVALUATION_PERIOD}."
                )
                for request_type in self.requests_by_type_by_hotkey:
                    self.requests_by_type_by_hotkey[request_type] = defaultdict(
                        lambda: 0
                    )
                self.last_cleared_request_limits = dt.datetime.now()

            # Record request.
            self.requests_by_type_by_hotkey[synapse_type][hotkey] += 1

            # Safety check for unmapped request types although unrecognized request types are handled earlier.
            if synapse_type not in REQUEST_LIMIT_BY_TYPE_PER_PERIOD:
                return (
                    True,
                    f"Hotkey {hotkey} at {ip} sent request for unmapped type: {synapse_type.__name__}.",
                )

            # Allow 2x the limit per period to account for restarts.
            if (
                self.requests_by_type_by_hotkey[synapse_type][hotkey]
                > 2 * REQUEST_LIMIT_BY_TYPE_PER_PERIOD[synapse_type]
            ):
                return (
                    True,
                    f"Hotkey {hotkey} at {ip} over eval period request limit for {synapse_type.__name__}.",
                )

        return False, ""

    def default_priority(self, synapse: bt.Synapse) -> float:
        """The default priority that prioritizes by validator stake."""
        caller_uid = self.metagraph.hotkeys.index(synapse.dendrite.hotkey)
        priority = float(self.metagraph.S[caller_uid])
        bt.logging.trace(
            f"Prioritizing {synapse.dendrite.hotkey} with value: {priority}.",
        )
        return priority

    def get_config_for_test(self) -> bt.config:
        return self.config

    def sync(self):
        """
        Wrapper for synchronizing the state of the network for the given miner.
        """
        # Ensure miner hotkey is still registered on the network.
        self.check_registered()

        self.resync_metagraph()

    def check_registered(self):
        # --- Check for registration.
        if not self.subtensor.is_hotkey_registered(
            netuid=self.config.netuid,
            hotkey_ss58=self.wallet.hotkey.ss58_address,
        ):
            bt.logging.error(
                f"Wallet: {self.wallet} is not registered on netuid {self.config.netuid}."
                f" Please register the hotkey using `btcli subnets register` before trying again."
            )
            sys.exit(1)


# This is the main function, which runs the miner.
if __name__ == "__main__":
    with Miner() as miner:
        while True:
            time.sleep(60)<|MERGE_RESOLUTION|>--- conflicted
+++ resolved
@@ -577,17 +577,12 @@
                     bt.logging.error(f"No scraper available for ID {scraper_id}")
                     synapse.data = []
                     return synapse
-<<<<<<< HEAD
-                    
-                data = await scraper.scrape(config)
-=======
 
                 data = await scraper.on_demand_scrape(usernames=synapse.usernames,
                                                       subreddit=synapse.keywords[0] if synapse.keywords else None,
                                                       keywords=synapse.keywords[1:] if len(synapse.keywords) > 1 else None,
                                                       start_datetime=start_dt,
                                                       end_datetime=end_dt)
->>>>>>> c00af4dc
                 synapse.data = data[:synapse.limit] if synapse.limit else data
                 
             synapse.version = constants.PROTOCOL_VERSION
