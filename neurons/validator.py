# The MIT License (MIT)
# Copyright © 2023 Data Universe

# Permission is hereby granted, free of charge, to any person obtaining a copy of this software and associated
# documentation files (the “Software”), to deal in the Software without restriction, including without limitation
# the rights to use, copy, modify, merge, publish, distribute, sublicense, and/or sell copies of the Software,
# and to permit persons to whom the Software is furnished to do so, subject to the following conditions:

# The above copyright notice and this permission notice shall be included in all copies or substantial portions of
# the Software.

# THE SOFTWARE IS PROVIDED “AS IS”, WITHOUT WARRANTY OF ANY KIND, EXPRESS OR IMPLIED, INCLUDING BUT NOT LIMITED TO
# THE WARRANTIES OF MERCHANTABILITY, FITNESS FOR A PARTICULAR PURPOSE AND NONINFRINGEMENT. IN NO EVENT SHALL
# THE AUTHORS OR COPYRIGHT HOLDERS BE LIABLE FOR ANY CLAIM, DAMAGES OR OTHER LIABILITY, WHETHER IN AN ACTION
# OF CONTRACT, TORT OR OTHERWISE, ARISING FROM, OUT OF OR IN CONNECTION WITH THE SOFTWARE OR THE USE OR OTHER
# DEALINGS IN THE SOFTWARE.


import copy
import datetime as dt
import sys
import torch
import asyncio
import threading
import time
import datetime as dt
import os
import wandb
import subprocess
from common.metagraph_syncer import MetagraphSyncer
import common.utils as utils
import bittensor as bt
from neurons.config import NeuronType, check_config, create_config
from vali_utils.miner_evaluator import MinerEvaluator

from neurons import __spec_version__ as spec_version

import datadog
from rich.table import Table
from rich.console import Console


class Validator:
    def __init__(
        self,
        metagraph_syncer: MetagraphSyncer,
        evaluator: MinerEvaluator,
        uid: int,
        config=None,
        subtensor: bt.subtensor = None,
    ):
        """

        Args:
            metagraph_syncer (MetagraphSyncer): The syncer must already be initialized, with the initial metagraphs synced.
            evaluator (MinerEvaluator): The evaluator to evaluate miners.
            uid (int): The uid of the validator.
            config (_type_, optional): _description_. Defaults to None.
            subtensor (bt.subtensor, optional): _description_. Defaults to None.
        """
        self.metagraph_syncer = metagraph_syncer
        self.evaluator = evaluator
        self.uid = uid

        self.config = copy.deepcopy(config or create_config(NeuronType.VALIDATOR))
        check_config(self.config)

        bt.logging.info(self.config)

        # The wallet holds the cryptographic key pairs for the miner.
        self.wallet = bt.wallet(config=self.config)
        bt.logging.info(f"Wallet: {self.wallet}.")

        # The subtensor is our connection to the Bittensor blockchain.
        self.subtensor = subtensor or bt.subtensor(config=self.config)
        bt.logging.info(f"Subtensor: {self.subtensor}.")

        # The metagraph holds the state of the network, letting us know about other validators and miners.
        self.metagraph = self.metagraph_syncer.get_metagraph(self.config.netuid)
        self.metagraph_syncer.register_listener(
            self._on_metagraph_updated, netuids=[self.config.netuid]
        )
        bt.logging.info(f"Metagraph: {self.metagraph}.")

        # Create asyncio event loop to manage async tasks.
        self.loop = asyncio.get_event_loop()
        self.axon = None
        self.step = 0
        self.wandb_run_start = None
        self.wandb_run = None

        # Instantiate runners
        self.should_exit: bool = False
        self.is_running: bool = False
        self.thread: threading.Thread = None
        self.databox_thread: threading.Thread = None
        self.lock = threading.RLock()
        self.last_eval_time = dt.datetime.utcnow()
        self.last_weights_set_time = dt.datetime.utcnow()
        self.is_setup = False

    def setup(self):
        """A one-time setup method that must be called before the Validator starts its main loop."""
        assert not self.is_setup, "Validator already setup."

        if not self.config.wandb.off:
            self.new_wandb_run()
        else:
            bt.logging.warning("Not logging to wandb.")

        bt.logging.info("Setting up validator.")

        # Load any state from previous runs.
        self.load_state()

        # TODO: Configure this to expose access to data to neurons on certain subnets.
        # Serve axon to enable external connections.
        if not self.config.neuron.axon_off:
            self.serve_axon()
        else:
            bt.logging.warning("Axon off, not serving ip to chain.")

        self.is_setup = True

    def get_version_tag(self):
        """Fetches version tag"""
        try:
            subprocess.run(['git', 'fetch', '--tags'], check=True)
            version_tag = subprocess.check_output(['git', 'describe', '--tags', '--abbrev=0']).strip().decode('utf-8')
            return version_tag
        
        except subprocess.CalledProcessError as e:
            print(f"Couldn't fetch latest version tag: {e}")
            return "error"

    def new_wandb_run(self):
        """Creates a new wandb run to save information to."""
        # Create a unique run id for this run.
        now = dt.datetime.now()
        self.wandb_run_start = now
        run_id = now.strftime("%Y-%m-%d_%H-%M-%S")
        name = "validator-" + str(self.uid) + "-" + run_id
        version_tag = self.get_version_tag()

        self.wandb_run = wandb.init(
            name=name,
<<<<<<< HEAD
            project="data-universe-validators", # "logging""
            entity="macrocosmos", #"bt-subnet13",
=======
            project="data-universe-validators",
            entity="macrocosmos",
>>>>>>> 678134c7
            config={
                "uid": self.uid,
                "hotkey": self.wallet.hotkey.ss58_address,
                "run_name": run_id,
                "type": "validator",
                "version": version_tag,
            },
            allow_val_change=True,
            anonymous="allow",
        )

        bt.logging.debug(f"Started a new wandb run: {name}")

    def run(self):
        """
        Initiates and manages the main loop for the validator, which

        1. Evaluates miners
        2. Periodically writes the latest scores to the chain
        3. Saves state
        """
        assert self.is_setup, "Validator must be setup before running."

        # Check that validator is registered on the network.
        utils.assert_registered(self.wallet, self.metagraph)

        bt.logging.info(
            f"Running validator on network: {self.config.subtensor.chain_endpoint} with netuid: {self.config.netuid}."
        )

        bt.logging.info(f"Validator starting at block: {self.block}.")

        # This loop maintains the validator's operations until intentionally stopped.
        while not self.should_exit:
            try:
                bt.logging.debug(
                    f"Validator running on step({self.step}) block({self.block})."
                )

                # Ensure validator hotkey is still registered on the network.
                utils.assert_registered(self.wallet, self.metagraph)

                # Evaluate the next batch of miners.
                next_batch_delay_secs = self.loop.run_until_complete(
                    self.evaluator.run_next_eval_batch()
                )
                self._on_eval_batch_complete()

                # Set the next batch start time.
                next_batch_start_time = dt.datetime.utcnow() + dt.timedelta(
                    seconds=next_batch_delay_secs
                )

                # Maybe set weights.
                if self.should_set_weights():
                    self.set_weights()

                # Always save state.
                self.save_state()

                self.step += 1

                # Now that we've finished a full evaluation loop, compute how long we should
                # wait until the next evaluation loop.
                wait_time = max(
                    0,
                    (next_batch_start_time - dt.datetime.utcnow()).total_seconds(),
                )
                if wait_time > 0:
                    bt.logging.info(
                        f"Finished full evaluation loop early. Waiting {wait_time} seconds until running next evaluation loop."
                    )
                    time.sleep(wait_time)

                # Check if we should start a new wandb run.
                if not self.config.wandb.off:
                    if (dt.datetime.now() - self.wandb_run_start) >= dt.timedelta(
                        days=1
                    ):
                        bt.logging.info(
                            "Current wandb run is more than 1 day old. Starting a new run."
                        )
                        self.wandb_run.finish()
                        self.new_wandb_run()

            # If someone intentionally stops the validator, it'll safely terminate operations.
            except KeyboardInterrupt:
                self.axon.stop()
                bt.logging.success("Validator killed by keyboard interrupt.")
                sys.exit()

            # In case of unforeseen errors, the validator will log the error and continue operations.
            except Exception as err:
                bt.logging.error("Error during validation", str(err))

    def run_in_background_thread(self):
        """
        Starts the validator's operations in a background thread upon entering the context.
        This method facilitates the use of the validator in a 'with' statement.
        """

        # Setup the Validator.
        self.setup()

        if not self.is_running:
            bt.logging.debug("Starting validator in background thread.")
            self.should_exit = False
            self.thread = threading.Thread(target=self.run, daemon=True)
            self.thread.start()
            self.databox_thread = threading.Thread(
                target=self.evaluator.run_databox, daemon=True
            )
            self.databox_thread.start()
            self.is_running = True
            bt.logging.debug("Started.")

    def stop_run_thread(self):
        """
        Stops the validator's operations that are running in the background thread.
        """
        if self.is_running:
            bt.logging.debug("Stopping validator in background thread.")
            self.should_exit = True
            self.thread.join(5)
            self.is_running = False
            bt.logging.debug("Stopped.")

    def __enter__(self):
        self.run_in_background_thread()
        return self

    def __exit__(self, exc_type, exc_value, traceback):
        """
        Stops the validator's background operations upon exiting the context.
        This method facilitates the use of the validator in a 'with' statement.

        Args:
            exc_type: The type of the exception that caused the context to be exited.
                      None if the context was exited without an exception.
            exc_value: The instance of the exception that caused the context to be exited.
                       None if the context was exited without an exception.
            traceback: A traceback object encoding the stack trace.
                       None if the context was exited without an exception.
        """
        if self.is_running:
            bt.logging.debug("Stopping validator in background thread.")
            self.should_exit = True
            self.thread.join(5)
            self.evaluator.exit()
            self.databox_thread.join(5)
            self.is_running = False
            if self.wandb_run:
                self.wandb_run.finish()
            bt.logging.debug("Stopped.")

    def serve_axon(self):
        """Serve axon to enable external connections."""

        try:
            # TODO: Expose a query endpoint on this axon
            self.axon = bt.axon(wallet=self.wallet, config=self.config)

            self.subtensor.serve_axon(
                netuid=self.config.netuid,
                axon=self.axon,
            )

            bt.logging.info(
                f"Serving validator axon {self.axon} on network: {self.config.subtensor.chain_endpoint} with netuid: {self.config.netuid}."
            )
        except Exception as e:
            bt.logging.error(f"Failed to setup Axon: {e}.")
            sys.exit(1)

    def _on_metagraph_updated(self, metagraph: bt.metagraph, netuid: int):
        """Processes an update to the metagraph"""
        with self.lock:
            assert netuid == self.config.netuid
            self.metagraph = copy.deepcopy(metagraph)

    def _on_eval_batch_complete(self):
        with self.lock:
            self.last_eval_time = dt.datetime.utcnow()

    def is_healthy(self) -> bool:
        """Returns true if the validator is healthy and is evaluating Miners."""
        with self.lock:
            return dt.datetime.utcnow() - self.last_eval_time < dt.timedelta(minutes=35)

    def should_set_weights(self) -> bool:
        # Check if enough epoch blocks have elapsed since the last epoch.
        if self.config.neuron.disable_set_weights:
            return False

        with self.lock:
            # Set weights every 20 minutes.
            return dt.datetime.utcnow() - self.last_weights_set_time > dt.timedelta(
                minutes=20
            )

    def set_weights(self):
        """
        Sets the validator weights to the metagraph hotkeys based on the scores it has received from the miners. The weights determine the trust and incentive level the validator assigns to miner nodes on the network.
        """
        bt.logging.info("Attempting to set weights.")

        scorer = self.evaluator.get_scorer()
        scores = scorer.get_scores()
        credibilities = scorer.get_credibilities()

        # Check if scores contains any NaN values and log a warning if it does.
        if torch.isnan(scores).any():
            bt.logging.warning(
                f"Scores contain NaN values. This may be due to a lack of responses from miners, or a bug in your reward functions."
            )

        # Calculate the average reward for each uid across non-zero values.
        # Replace any NaN values with 0.
        raw_weights = torch.nn.functional.normalize(scores, p=1, dim=0)

        # Process the raw weights to final_weights via subtensor limitations.
        (
            processed_weight_uids,
            processed_weights,
        ) = bt.utils.weight_utils.process_weights_for_netuid(
            uids=self.metagraph.uids.to("cpu"),
            weights=raw_weights.to("cpu"),
            netuid=self.config.netuid,
            subtensor=self.subtensor,
            metagraph=self.metagraph,
        )

        table = Table(title="All Weights")
        table.add_column("uid", justify="right", style="cyan", no_wrap=True)
        table.add_column("weight", style="magenta")
        table.add_column("score", style="magenta")
        table.add_column("credibility", style="magenta")
        uids_and_weights = list(
            zip(processed_weight_uids.tolist(), processed_weights.tolist())
        )
        # Sort by weights descending.
        sorted_uids_and_weights = sorted(
            uids_and_weights, key=lambda x: x[1], reverse=True
        )
        for uid, weight in sorted_uids_and_weights:
            table.add_row(
                str(uid),
                str(round(weight, 4)),
                str(int(scores[uid].item())),
                str(round(credibilities[uid].item(), 4)),
            )
        console = Console()
        console.print(table)

        # Set the weights on chain via our subtensor connection.
        self.subtensor.set_weights(
            wallet=self.wallet,
            netuid=self.config.netuid,
            uids=processed_weight_uids,
            weights=processed_weights,
            wait_for_finalization=False,
            version_key=spec_version,
        )

        with self.lock:
            self.last_weights_set_time = dt.datetime.utcnow()

        bt.logging.success("Finished setting weights.")

    @property
    def block(self):
        return utils.ttl_get_block(self)

    def save_state(self):
        """Saves the state of the validator to a file."""
        bt.logging.trace("Saving validator state.")

        self.evaluator.save_state()

    def load_state(self):
        """Loads the state of the validator from a file."""
        bt.logging.info("Loading validator state.")

        self.evaluator.load_state()


def main():
    """Main constructs the validator with its dependencies."""

    config = create_config(NeuronType.VALIDATOR)

    bt.logging(config=config, logging_dir=config.full_path)

    subtensor = bt.subtensor(config=config)
    metagraph = subtensor.metagraph(netuid=config.netuid)
    wallet = bt.wallet(config=config)

    # Get the wallet's UID, if registered.
    utils.assert_registered(wallet, metagraph)
    uid = utils.get_uid(wallet, metagraph)

    # Create the metagraph syncer and perform the initial sync.
    metagraph_syncer = MetagraphSyncer(subtensor, config={config.netuid: 20 * 60})
    # Perform an initial sync of all tracked metagraphs.
    metagraph_syncer.do_initial_sync()
    metagraph_syncer.start()

    evaluator = MinerEvaluator(
        config=config, uid=uid, metagraph_syncer=metagraph_syncer
    )

    with Validator(
        metagraph_syncer=metagraph_syncer,
        evaluator=evaluator,
        uid=uid,
        config=config,
        subtensor=subtensor,
    ) as validator:
        while True:
            if not validator.is_healthy():
                bt.logging.error("Validator is unhealthy. Restarting.")
                # Sys.exit() may not shutdown the process because it'll wait for other threads
                # to complete. Use os._exit() instead.
                os._exit(1)
            bt.logging.trace("Validator running...", time.time())
            time.sleep(60)


# The main function parses the configuration and runs the validator.
if __name__ == "__main__":
    options = {
        "statsd_host": "127.0.0.1",
        "statsd_port": 8125,
    }
    datadog.initialize(**options)
    main()<|MERGE_RESOLUTION|>--- conflicted
+++ resolved
@@ -144,13 +144,8 @@
 
         self.wandb_run = wandb.init(
             name=name,
-<<<<<<< HEAD
-            project="data-universe-validators", # "logging""
-            entity="macrocosmos", #"bt-subnet13",
-=======
             project="data-universe-validators",
             entity="macrocosmos",
->>>>>>> 678134c7
             config={
                 "uid": self.uid,
                 "hotkey": self.wallet.hotkey.ss58_address,
