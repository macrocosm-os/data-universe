import bittensor as bt
import random
from fastapi import HTTPException
from functools import wraps
from common.organic_protocol import OrganicRequest
from common.protocol import KeywordMode

def select_validation_samples(data, sample_size: int = 1):
    """Select random samples from the data for validation"""
    if not data:
        return []

    # Select up to sample_size random items, or all items if less than sample_size
    sample_count = min(sample_size, len(data))
    return random.sample(data, sample_count)


def endpoint_error_handler(func):
    """Return 500 status code if endpoint failed"""
    @wraps(func)
    async def wrapper(*args, **kwargs):
        try:
            return await func(*args, **kwargs)
        except HTTPException:
            # Re-raise FastAPI HTTP exceptions
            raise
        except Exception as e:
            bt.logging.error(f"API endpoint error: {str(e)}")
            raise HTTPException(
                status_code=500,
                detail="Internal server error"
            )
    return wrapper

async def query_validator(
    wallet: bt.wallet,
    validator_host: str,
    validator_port: int,
    validator_hotkey: str,
    source: str,
    keywords: list = [],
    usernames: list = [],
<<<<<<< HEAD
    start_datetime: str = None,
    end_datetime: str = None,
=======
    keyword_mode: KeywordMode = "all",
    start_date: str = None,
    end_date: str = None,
>>>>>>> 9da0e67d
    limit: int = 1000
):
    """
    Query a validator using the OrganicRequest protocol
    
    Args:
        wallet: Bittensor wallet for signing the request
        validator_host: Validator IP address or hostname
        validator_port: Validator port number
        validator_hotkey: Validator hotkey (str)
        source: Data source (X or REDDIT)
        keywords: List of keywords to search for
        usernames: List of usernames to search for
<<<<<<< HEAD
        start_datetime: ISO-formatted start date
        end_datetime: ISO-formatted end date
=======
        keyword_mode: Keyword matching mode ('any' or 'all')
        start_date: ISO-formatted start date
        end_date: ISO-formatted end date
>>>>>>> 9da0e67d
        limit: Maximum number of results to return
        
    Returns:
        OrganicRequest response with data or error information
    """
    bt.logging.info(f"Querying validator at {validator_host}:{validator_port} for {source} data")
    
    # Create an AxonInfo with required fields
    axon_info = bt.AxonInfo(
        ip=validator_host, 
        port=validator_port,
        ip_type=0,  # v4
        hotkey=validator_hotkey, 
        coldkey="",  # Not needed
        protocol=0,
        version=1
    )
    
    # Prepare the OrganicRequest synapse
    synapse = OrganicRequest(
        source=source.upper(),
        usernames=usernames,
        keywords=keywords,
<<<<<<< HEAD
        start_datetime=start_datetime,
        end_datetime=end_datetime,
=======
        keyword_mode=keyword_mode,
        start_date=start_date,
        end_date=end_date,
>>>>>>> 9da0e67d
        limit=limit
    )
    
    # Send the request to the validator
    try:
        async with bt.dendrite(wallet=wallet) as dendrite:
            response = await dendrite.forward(
                axons=[axon_info],
                synapse=synapse,
                timeout=180  # 3 minute timeout
            )
            
        if not response or len(response) == 0:
            bt.logging.error("No response received from validator")
            return None
            
        return response[0]
    except Exception as e:
        bt.logging.error(f"Error querying validator at {validator_host}:{validator_port}: {str(e)}")
        raise<|MERGE_RESOLUTION|>--- conflicted
+++ resolved
@@ -40,14 +40,9 @@
     source: str,
     keywords: list = [],
     usernames: list = [],
-<<<<<<< HEAD
+    keyword_mode: KeywordMode = "all",
     start_datetime: str = None,
     end_datetime: str = None,
-=======
-    keyword_mode: KeywordMode = "all",
-    start_date: str = None,
-    end_date: str = None,
->>>>>>> 9da0e67d
     limit: int = 1000
 ):
     """
@@ -61,14 +56,9 @@
         source: Data source (X or REDDIT)
         keywords: List of keywords to search for
         usernames: List of usernames to search for
-<<<<<<< HEAD
+        keyword_mode: Keyword matching mode ('any' or 'all')
         start_datetime: ISO-formatted start date
         end_datetime: ISO-formatted end date
-=======
-        keyword_mode: Keyword matching mode ('any' or 'all')
-        start_date: ISO-formatted start date
-        end_date: ISO-formatted end date
->>>>>>> 9da0e67d
         limit: Maximum number of results to return
         
     Returns:
@@ -92,14 +82,9 @@
         source=source.upper(),
         usernames=usernames,
         keywords=keywords,
-<<<<<<< HEAD
+        keyword_mode=keyword_mode,
         start_datetime=start_datetime,
         end_datetime=end_datetime,
-=======
-        keyword_mode=keyword_mode,
-        start_date=start_date,
-        end_date=end_date,
->>>>>>> 9da0e67d
         limit=limit
     )
     
