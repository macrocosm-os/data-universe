--- conflicted
+++ resolved
@@ -67,11 +67,8 @@
             title="Data Universe Validator API",
             description="API for on-demand data queries from the Data Universe network",
             version="1.0.0",
-<<<<<<< HEAD
-            # docs_url=None,    # Disable default docs routes
-=======
-            docs_url=None,  # Disable default docs routes
-            redoc_url=None,  # Disable default redoc route
+            # docs_url=None,  # Disable default docs routes
+            # redoc_url=None,  # Disable default redoc route
         )
 
         instrumentator = Instrumentator(
@@ -82,7 +79,6 @@
                 "/docs",
                 "/openapi.json",
             ],
->>>>>>> d509d3a4
         )
 
         instrumentator.add(
@@ -104,6 +100,8 @@
                 generate_latest(prometheus_collector_registry),
                 media_type=CONTENT_TYPE_LATEST,
             )
+            # docs_url=None,    # Disable default docs routes
+        )
 
         # Add CORS middleware
         app.add_middleware(
