--- conflicted
+++ resolved
@@ -35,12 +35,7 @@
             title="Data Universe Validator API",
             description="API for on-demand data queries from the Data Universe network",
             version="1.0.0",
-<<<<<<< HEAD
             # docs_url=None,    # Disable default docs routes
-=======
-            docs_url=None,    # Disable default docs routes
-            redoc_url=None,   # Disable default redoc route
->>>>>>> 937cd75c
         )
 
         # Add CORS middleware
