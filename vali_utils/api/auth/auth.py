from fastapi import HTTPException, Security
from fastapi.security.api_key import APIKeyHeader
import os
import sqlite3
from typing import Dict, Optional, List
from dotenv import load_dotenv
import time
from datetime import datetime, timedelta
import threading
import secrets
import bittensor as bt

load_dotenv()

API_KEY_NAME = "X-API-Key"
api_key_header = APIKeyHeader(name=API_KEY_NAME)


class APIKeyManager:
    def __init__(self, db_path: str = None):
        # Master key from environment
        self.master_key = os.getenv('MASTER_KEY')
        if not self.master_key:
            bt.logging.error("MASTER_KEY not found in environment. API will be disabled.")
            raise ValueError(
                "MASTER_KEY environment variable is required to enable API. "
                "Please set MASTER_KEY in your .env file."
            )

        # Use provided path or default to current directory
        if db_path is None:
            db_path = "api_keys.db"

        self.db_path = db_path
        self.lock = threading.RLock()
        self._init_db()

    def _init_db(self):
        """Initialize SQLite database"""
        with sqlite3.connect(self.db_path) as conn:
            # Create API keys table
            conn.execute("""
                CREATE TABLE IF NOT EXISTS api_keys (
                    key TEXT PRIMARY KEY,
                    name TEXT NOT NULL,
                    created_at TIMESTAMP DEFAULT CURRENT_TIMESTAMP,
                    is_active BOOLEAN DEFAULT TRUE
                )
            """)
            # Create rate limiting table
            conn.execute("""
                CREATE TABLE IF NOT EXISTS rate_limits (
                    key TEXT,
                    request_time TIMESTAMP,
                    FOREIGN KEY(key) REFERENCES api_keys(key)
                )
            """)

    def create_api_key(self, name: str) -> str:
        """Create a new API key"""
        api_key = f"sk_live_{secrets.token_urlsafe(32)}"
        with sqlite3.connect(self.db_path) as conn:
            conn.execute(
                "INSERT INTO api_keys (key, name) VALUES (?, ?)",
                (api_key, name)
            )
        return api_key

    def deactivate_api_key(self, key: str):
        """Deactivate an API key"""
        with sqlite3.connect(self.db_path) as conn:
            conn.execute(
                "UPDATE api_keys SET is_active = FALSE WHERE key = ?",
                (key,)
            )

    def list_api_keys(self) -> List[Dict]:
        """List all API keys"""
        with sqlite3.connect(self.db_path) as conn:
            conn.row_factory = sqlite3.Row
            cursor = conn.execute(
                "SELECT key, name, created_at, is_active FROM api_keys"
            )
            return [dict(row) for row in cursor.fetchall()]

    def is_valid_key(self, api_key: str) -> bool:
        """Check if API key is valid"""
        if api_key == self.master_key:
            return True

        with sqlite3.connect(self.db_path) as conn:
            cursor = conn.execute(
                "SELECT is_active FROM api_keys WHERE key = ?",
                (api_key,)
            )
            result = cursor.fetchone()
            return bool(result and result[0])

    def is_master_key(self, api_key: str) -> bool:
        """Check if key is the master key"""
        return api_key == self.master_key

    def _clean_old_requests(self):
        """Remove requests older than 1 hour"""
        with sqlite3.connect(self.db_path) as conn:
            conn.execute(
                "DELETE FROM rate_limits WHERE request_time < datetime('now', '-1 hour')"
            )

    def check_rate_limit(self, api_key: str) -> tuple[bool, Dict]:
        """Check if request is within rate limits"""
        with self.lock:
            self._clean_old_requests()

            is_master = self.is_master_key(api_key)
<<<<<<< HEAD
            rate_limit = 1000 if is_master else 50  # Master key gets higher limit, lowered testnet rate limit
=======
            rate_limit = 100_000 if is_master else 100  # Master key gets higher limit
>>>>>>> 231d5177

            with sqlite3.connect(self.db_path) as conn:
                # Count recent requests
                cursor = conn.execute("""
                    SELECT COUNT(*) FROM rate_limits 
                    WHERE key = ? AND request_time > datetime('now', '-1 hour')
                """, (api_key,))
                count = cursor.fetchone()[0]

                if count >= rate_limit:
                    # Get reset time
                    cursor = conn.execute("""
                        SELECT request_time FROM rate_limits 
                        WHERE key = ? 
                        ORDER BY request_time ASC 
                        LIMIT 1
                    """, (api_key,))
                    oldest = cursor.fetchone()
                    reset_time = datetime.fromisoformat(oldest[0]) + timedelta(hours=1)

                    return False, {
                        "X-RateLimit-Limit": str(rate_limit),
                        "X-RateLimit-Reset": reset_time.isoformat()
                    }

                # Record new request
                conn.execute(
                    "INSERT INTO rate_limits (key, request_time) VALUES (?, datetime('now'))",
                    (api_key,)
                )

                return True, {
                    "X-RateLimit-Limit": str(rate_limit),
                    "X-RateLimit-Remaining": str(rate_limit - count - 1),
                    "X-RateLimit-Reset": (datetime.utcnow() + timedelta(hours=1)).isoformat()
                }


# Create global instance
key_manager = APIKeyManager()


async def verify_api_key(api_key_header: str = Security(api_key_header)):
    """Verify API key and check rate limits"""
    if not key_manager.is_valid_key(api_key_header):
        raise HTTPException(
            status_code=403,
            detail="Invalid API key"
        )

    # Check rate limits
    within_limit, headers = key_manager.check_rate_limit(api_key_header)
    if not within_limit:
        raise HTTPException(
            status_code=429,
            detail="Rate limit exceeded",
            headers=headers
        )

    return api_key_header


async def require_master_key(api_key_header: str = Security(api_key_header)):
    """Verify master API key"""
    if not key_manager.is_master_key(api_key_header):
        raise HTTPException(
            status_code=403,
            detail="Invalid master key"
        )

    # Check rate limits even for master key
    within_limit, headers = key_manager.check_rate_limit(api_key_header)
    if not within_limit:
        raise HTTPException(
            status_code=429,
            detail="Rate limit exceeded",
            headers=headers
        )

    return True<|MERGE_RESOLUTION|>--- conflicted
+++ resolved
@@ -113,11 +113,7 @@
             self._clean_old_requests()
 
             is_master = self.is_master_key(api_key)
-<<<<<<< HEAD
-            rate_limit = 1000 if is_master else 50  # Master key gets higher limit, lowered testnet rate limit
-=======
             rate_limit = 100_000 if is_master else 100  # Master key gets higher limit
->>>>>>> 231d5177
 
             with sqlite3.connect(self.db_path) as conn:
                 # Count recent requests
