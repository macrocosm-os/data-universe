from fastapi import APIRouter, HTTPException, Depends
import bittensor as bt
import datetime as dt
from pathlib import Path
import pandas as pd
import time
import json
from common.data import DataSource, TimeBucket, DataEntityBucketId, DataLabel, DataEntity
from common import constants
from common.protocol import OnDemandRequest, GetDataEntityBucket
from common.organic_protocol import OrganicRequest
from common import utils  # Import your utils
from vali_utils import metrics
from vali_utils.api.models import QueryRequest, QueryResponse, HealthResponse, LabelSize, AgeSize, LabelBytes, \
    DesirabilityRequest
from vali_utils.api.auth.auth import require_master_key, verify_api_key
from vali_utils.api.utils import endpoint_error_handler, query_validator
from scraping.scraper import ScrapeConfig
from common.date_range import DateRange
from scraping.provider import ScraperProvider
from scraping.scraper import ValidationResult
from scraping.x.enhanced_apidojo_scraper import EnhancedApiDojoTwitterScraper
from vali_utils.miner_evaluator import MinerEvaluator

from dynamic_desirability.desirability_uploader import run_uploader_from_gravity
from dynamic_desirability.desirability_retrieval import get_hotkey_json_submission
from typing import List, Optional
router = APIRouter()


def get_validator():
    """Dependency to get validator instance"""
    if not hasattr(get_validator, 'api'):
        raise HTTPException(503, "API server not initialized")
    return get_validator.api.validator


@router.post("/on_demand_data_request", response_model=QueryResponse)
@endpoint_error_handler
async def query_data(
    request: QueryRequest,
    validator=Depends(get_validator),
    api_key: str = Depends(verify_api_key)
):
    """
    Handle data queries targeting validators with fallback support.
    
    This endpoint:
    1. Gets available validators from the registry
    2. Tries each validator in turn until a successful response is received
    3. Updates validator status based on response (success/failure)
    4. Returns processed data or error information
    """
    bt.logging.info(f"Processing on-demand data request for source: {request.source}")
    
    # Get validator registry from the manager
    validator_registry = validator.validator_registry
    
    # Get available validators
    available_validators = validator_registry.get_available_validators()
    
    if not available_validators:
        bt.logging.error("No validators available to process request")
        raise HTTPException(
            status_code=503,
            detail="Service unavailable: No validators are currently available."
        )
    
    # Prepare the OrganicRequest from the QueryRequest
    try:
        organic_request = OrganicRequest(
            source=request.source.upper(),
            usernames=request.usernames or [],
            keywords=request.keywords or [],
<<<<<<< HEAD
            start_datetime=request.start_datetime,
            end_datetime=request.end_datetime,
=======
            keyword_mode=request.keyword_mode,
            start_date=request.start_date,
            end_date=request.end_date,
>>>>>>> 9da0e67d
            limit=request.limit or 100 # default request is 100 items
        )
    except Exception as e:
        bt.logging.error(f"Error creating OrganicRequest: {str(e)}")
        raise HTTPException(status_code=400, detail=f"Invalid request parameters: {str(e)}")
    
    # Go through validators until successful response received
    response = None
    last_error = None
    status = None
    
    for attempt_i, uid in enumerate(available_validators):
        queried_validator = validator_registry.validators[uid]
        
        bt.logging.info(f"Querying validator {queried_validator.uid} at {queried_validator.axon}")
        
        try:
            # Parse host and port from axon string
            if ':' in queried_validator.axon:
                host, port_str = queried_validator.axon.rsplit(':', 1)
                port = int(port_str)
            else:
                host = queried_validator.axon
                port = 8091  # Default port
            
            wallet = validator.wallet
            
            t_start = time.perf_counter()
            # Query the validator
            response = await query_validator(
                wallet=wallet,
                validator_host=host,
                validator_port=port,
                validator_hotkey=queried_validator.hotkey,
                source=request.source,
                keywords=request.keywords or [],
                usernames=request.usernames or [],
<<<<<<< HEAD
                start_datetime=request.start_datetime,
                end_datetime=request.end_datetime,
=======
                keyword_mode=request.keyword_mode,
                start_date=request.start_date,
                end_date=request.end_date,
>>>>>>> 9da0e67d
                limit=request.limit or 100
            )
            duration = time.perf_counter() - t_start

            status = response.get('status') if isinstance(response, dict) else getattr(response, 'status', 'unknown')

            metric_status_to_log = status if response and status else 'error'      
            metrics.ON_DEMAND_VALIDATOR_QUERY_DURATION.labels(hotkey=queried_validator.hotkey, status=metric_status_to_log).observe(duration)

            # Check if we got a valid response
            if response and status:
                # Update validator status based on response
                validator_registry.update_validators(uid, status)
                
                # If successful, break the loop
                if status == "success" or status == "warning":
                    bt.logging.info(f"Validator {uid} returned successful response")
                    break
                else:
                    bt.logging.warning(f"Validator {uid} returned error response: {status}")
                    last_error = f"Validator error: {response.meta.get('error', 'Unknown error')}" if hasattr(response, 'meta') else "Unknown validator error"
            else:
                validator_registry.update_validators(uid, "error")
                bt.logging.warning(f"Invalid response from validator {uid}")
                last_error = f"Invalid response from validator: {response}"
                
        except Exception as e:
            validator_registry.update_validators(uid, "error")
            bt.logging.error(f"Error querying validator {uid}: {str(e)}")
            last_error = str(e)
    
    metrics.ON_DEMAND_VALIDATOR_QUERY_ATTEMPTS.observe(attempt_i + 1)

    # If we didn't get a successful response from any validator
    if not response or not status or status not in ["success", "warning"]:
        bt.logging.error(f"All validators failed to process request. Status: {status}")
        raise HTTPException(
            status_code=502,
            detail=f"Failed to get valid response from any validator. Last error: {last_error}"
        )
    
    # Process the successful response
    try:
        # Extract data and metadata
        data = response.get('data', []) if isinstance(response, dict) else getattr(response, 'data', [])
        meta = response.get('meta', {}) if isinstance(response, dict) else getattr(response, 'meta', {})
        
        # Construct and return the response
        return QueryResponse(
            status=status,
            data=data,
            meta={
                **meta,
                "processing_time_ms": time.time() * 1000 - time.time() * 1000,  # Replace with actual timing logic
                "api_version": "1.0"
            }
        )
        
    except Exception as e:
        bt.logging.error(f"Error processing validator response: {str(e)}")
        raise HTTPException(status_code=500, detail=f"Error processing response: {str(e)}")


@router.get("/query_bucket/{source}")
@endpoint_error_handler
async def query_bucket(
        source: str,
        label: Optional[str] = None,
        start_bucket: Optional[int] = None,
        end_bucket: Optional[int] = None,
        validator=Depends(get_validator),
        api_key: str = Depends(verify_api_key)
):
    try:
        # Validate source
        try:
            source_id = DataSource[source.upper()].value
        except KeyError:
            raise HTTPException(400, f"Invalid source: {source}")

        bt.logging.info(f"Starting query for source: {source}, label: {label}")

        # Time handling
        now = dt.datetime.now(dt.timezone.utc)
        current_bucket = TimeBucket.from_datetime(now)

        if not end_bucket:
            end_bucket = current_bucket.id - 1
        if not start_bucket:
            start_bucket = end_bucket - 24  # Just look back 24 buckets instead of converting to hours

        bt.logging.info(f"Querying buckets {start_bucket} to {end_bucket}")

        # Single optimized query to get both latest bucket and miner in one go
        query = """
            WITH latest_bucket AS (
                SELECT MAX(timeBucketId) as bucket_id
                FROM MinerIndex
                WHERE source = ? 
                AND timeBucketId BETWEEN ? AND ?
                LIMIT 1
            )
            SELECT m.hotkey, m.credibility, mi.contentSizeBytes, mi.timeBucketId
            FROM MinerIndex mi
            JOIN Miner m ON mi.minerId = m.minerId
            JOIN latest_bucket lb
            WHERE mi.source = ?
            AND mi.timeBucketId = lb.bucket_id
        """
        params = [source_id, start_bucket, end_bucket, source_id]

        if label:
            query += " AND mi.labelId = ?"
            label_id = validator.evaluator.storage.label_dict.get_or_insert(label.strip().casefold())
            params.append(label_id)

        query += " ORDER BY m.credibility DESC LIMIT 1"

        with validator.evaluator.storage.lock:
            connection = validator.evaluator.storage._create_connection()
            cursor = connection.cursor()

            bt.logging.info("Executing SQL query...")
            cursor.execute(query, params)
            result = cursor.fetchone()
            connection.close()

            if not result:
                return {
                    "status": "error",
                    "message": "No data found in specified time range"
                }

            target_hotkey, credibility, expected_size, latest_bucket = result
            bt.logging.info(f"Found miner with bucket {latest_bucket}")

            # Find miner's UID
            uid = validator.metagraph.hotkeys.index(target_hotkey)
            axon = validator.metagraph.axons[uid]

            # Create bucket request
            bucket_id = DataEntityBucketId(
                time_bucket=TimeBucket(id=latest_bucket),
                source=DataSource(source_id),
                label=DataLabel(value=label) if label else None
            )

            # Query miner
            bt.logging.info(f"Querying miner {uid} for bucket {latest_bucket}")
            async with bt.dendrite(wallet=validator.wallet) as dendrite:
                response = await dendrite.forward(
                    axons=[axon],
                    synapse=GetDataEntityBucket(
                        data_entity_bucket_id=bucket_id,
                        version=constants.PROTOCOL_VERSION,
                    ),
                    timeout=30
                )

            if not response:
                return {
                    "status": "error",
                    "message": "No response from miner"
                }

            data = []
            for entity in response[0].data_entities:
                data.append({
                    'uri': entity.uri,
                    'datetime': entity.datetime.isoformat(),
                    'source': DataSource(entity.source).name,
                    'label': entity.label.value if entity.label else None,
                    'content': entity.content.decode('utf-8')
                })

            return {
                "status": "success",
                "miner": {
                    "hotkey": target_hotkey,
                    "uid": uid
                },
                "bucket": {
                    "id": latest_bucket,
                    "start": TimeBucket.to_date_range(TimeBucket(id=latest_bucket)).start.isoformat(),
                    "end": TimeBucket.to_date_range(TimeBucket(id=latest_bucket)).end.isoformat(),
                    "source": source.upper(),
                    "label": label,
                    "expected_size": expected_size
                },
                "data": data
            }

    except Exception as e:
        bt.logging.error(f"Error querying bucket: {str(e)}")
        raise HTTPException(500, str(e))


@router.get("/health", response_model=HealthResponse)
@endpoint_error_handler
async def health_check(validator=Depends(get_validator),
                       api_key: str = Depends(verify_api_key)):
    """Health check endpoint"""
    miner_uids = utils.get_miner_uids(validator.metagraph, validator.config.vpermit_rao_limit)
    return {
        "status": "healthy" if validator.is_healthy() else "unhealthy",
        "timestamp": dt.datetime.utcnow(),
        "miners_available": len(miner_uids),
        "netuid": validator.config.netuid,
        "hotkey": validator.wallet.hotkey.ss58_address,
        "version": "1.0.0"
    }


@router.get("/get_top_labels_by_source/{source}", response_model=List[LabelSize])
@endpoint_error_handler
async def get_label_sizes(
        source: str,
        validator=Depends(get_validator),
        api_key: str = Depends(verify_api_key)):
    """Get content size information by label for a specific source"""
    try:
        # Validate source
        try:
            source_id = DataSource[source.upper()].value
        except KeyError:
            raise HTTPException(400, f"Invalid source: {source}")

        with validator.evaluator.storage.lock:
            connection = validator.evaluator.storage._create_connection()
            cursor = connection.cursor()

            # Direct query from MinerIndex and Miner tables
            cursor.execute("""
                SELECT 
                    labelId,
                    SUM(contentSizeBytes) as contentSizeBytes,
                    SUM(contentSizeBytes * credibility) as adjContentSizeBytes
                FROM MinerIndex
                JOIN Miner USING (minerId)
                WHERE source = ?
                GROUP BY labelId
                ORDER BY adjContentSizeBytes DESC
                LIMIT 1000
            """, [source_id])

            # Translate labelIds to label values using label_dict
            labels = [
                LabelSize(
                    label_value=validator.evaluator.storage.label_dict.get_by_id(row[0]),
                    content_size_bytes=int(row[1]),
                    adj_content_size_bytes=int(row[2])
                )
                for row in cursor.fetchall()
            ]

            connection.close()
            return labels

    except Exception as e:
        bt.logging.error(f"Error getting label sizes: {str(e)}")
        raise HTTPException(500, str(e))


@router.get("/ages", response_model=List[AgeSize])
@endpoint_error_handler
async def get_age_sizes(
        source: str,
        validator=Depends(get_validator),
        api_key: str = Depends(verify_api_key)

):
    """Get content size information by age bucket for a specific source from Miner and MinerIndex validator tables"""
    try:
        # Validate source
        try:
            source_id = DataSource[source.upper()].value
        except KeyError:
            raise HTTPException(400, f"Invalid source: {source}")

        with validator.evaluator.storage.lock:
            connection = validator.evaluator.storage._create_connection()
            cursor = connection.cursor()

            cursor.execute("""
                SELECT 
                    timeBucketId,
                    SUM(contentSizeBytes) as contentSizeBytes,
                    SUM(contentSizeBytes * credibility) as adjContentSizeBytes
                FROM Miner
                JOIN MinerIndex USING (minerId)
                WHERE source = ?
                GROUP BY timeBucketId
                ORDER BY timeBucketId DESC
                LIMIT 1000
            """, [source_id])

            ages = [
                AgeSize(
                    time_bucket_id=row[0],
                    content_size_bytes=int(row[1]),
                    adj_content_size_bytes=int(row[2])
                )
                for row in cursor.fetchall()
            ]
            connection.close()
            return ages
    except Exception as e:
        raise HTTPException(500, f"Error retrieving age sizes: {str(e)}")


@router.post("/set_desirabilities")
@endpoint_error_handler
async def set_desirabilities(
        request: DesirabilityRequest,
        validator=Depends(get_validator),
        api_key: str = Depends(require_master_key)):
    try:
        success, message = run_uploader_from_gravity(validator.config, request.desirabilities)
        if not success:
            bt.logging.error(f"Could not set desirabilities error message\n: {message}")
            raise HTTPException(status_code=400, detail=message)
        return {"status": "success", "message": message}
    except ValueError as e:
        raise HTTPException(status_code=400, detail=str(e))
    except Exception as e:
        bt.logging.error(f"Error setting desirabilities: {str(e)}")
        raise HTTPException(status_code=500, detail=str(e))


@router.get("/get_desirabilities")
@endpoint_error_handler
async def get_desirability_list(
        hotkey: str = None,
        validator=Depends(get_validator),
        api_key: str = Depends(verify_api_key)
):
    """If hotkey specified, return the current unscaled json submission for a specific validator hotkey. 
       Otherwise, return the current aggregate desirability list."""
    try:
        subtensor = validator.subtensor
        netuid = validator.evaluator.config.netuid
        metagraph = validator.evaluator.metagraph
        return get_hotkey_json_submission(subtensor=subtensor, netuid=netuid, metagraph=metagraph, hotkey=hotkey)
    except Exception as e:
        bt.logging.error(f"Error getting desirabilities: {str(e)}")
        raise HTTPException(500, f"Error retrieving desirabilities: {str(e)}")


@router.get("/get_bytes_by_label", response_model=LabelBytes)
@endpoint_error_handler
async def get_bytes_by_label(
        label: str,
        validator=Depends(get_validator),
        api_key: str = Depends(verify_api_key)):
    """
    Returns the total sum of contentSizeBytes and adjusted bytes for the given label.
    """
    try:
        # Normalize label as done in the storage system
        normalized_label = label.strip().casefold()
        if not normalized_label:
            return LabelBytes(label=label, total_bytes=0, adj_total_bytes=0.0)

        with validator.evaluator.storage.lock:
            connection = validator.evaluator.storage._create_connection()
            cursor = connection.cursor()

            # Get label ID from label dictionary
            label_id = validator.evaluator.storage.label_dict.get_or_insert(normalized_label)

            # Query both raw bytes and adjusted bytes (weighted by credibility)
            cursor.execute("""
                SELECT 
                    SUM(contentSizeBytes) as total_bytes,
                    SUM(contentSizeBytes * credibility) as adj_total_bytes
                FROM MinerIndex
                JOIN Miner USING (minerId)
                WHERE labelId = ?
            """, [label_id])

            row = cursor.fetchone()
            total_bytes = row[0] if row and row[0] is not None else 0
            adj_total_bytes = row[1] if row and row[1] is not None else 0.0

            connection.close()

            return LabelBytes(
                label=label,
                total_bytes=int(total_bytes),
                adj_total_bytes=int(adj_total_bytes)
            )

    except Exception as e:
        bt.logging.error(f"Error getting bytes for label {label}: {str(e)}")
        raise HTTPException(500, f"Error retrieving bytes for label: {str(e)}")


@router.get("/monitoring/system-status")
@endpoint_error_handler
async def system_health_check(
    _: bool = Depends(require_master_key)
):
    """Internal health check endpoint for monitoring"""
    return {"status": "healthy", "timestamp": dt.datetime.utcnow().isoformat()}<|MERGE_RESOLUTION|>--- conflicted
+++ resolved
@@ -72,14 +72,9 @@
             source=request.source.upper(),
             usernames=request.usernames or [],
             keywords=request.keywords or [],
-<<<<<<< HEAD
+            keyword_mode=request.keyword_mode,
             start_datetime=request.start_datetime,
             end_datetime=request.end_datetime,
-=======
-            keyword_mode=request.keyword_mode,
-            start_date=request.start_date,
-            end_date=request.end_date,
->>>>>>> 9da0e67d
             limit=request.limit or 100 # default request is 100 items
         )
     except Exception as e:
@@ -117,14 +112,9 @@
                 source=request.source,
                 keywords=request.keywords or [],
                 usernames=request.usernames or [],
-<<<<<<< HEAD
+                keyword_mode=request.keyword_mode,
                 start_datetime=request.start_datetime,
                 end_datetime=request.end_datetime,
-=======
-                keyword_mode=request.keyword_mode,
-                start_date=request.start_date,
-                end_date=request.end_date,
->>>>>>> 9da0e67d
                 limit=request.limit or 100
             )
             duration = time.perf_counter() - t_start
