import random
import json
import asyncio
import statistics
from typing import Dict, List, Tuple, Optional
import bittensor as bt
from common.data import DataSource, DataLabel, DataEntity
from common.protocol import OnDemandRequest
from common.organic_protocol import OrganicRequest
from common.constants import X_ON_DEMAND_CONTENT_EXPIRATION_DATE
from common import constants, utils
from scraping.provider import ScraperProvider
from scraping.x.apidojo_scraper import ApiDojoTwitterScraper
from scraping.x.model import XContent
from scraping.reddit.model import RedditContent
from scraping.youtube.model import YouTubeContent
from scraping.scraper import ScrapeConfig
from common.date_range import DateRange
import datetime as dt
from vali_utils.miner_evaluator import MinerEvaluator


class OrganicQueryProcessor:
    """Handles organic query processing, cross-validation, and miner evaluation"""

    def __init__(
        self, wallet: bt.wallet, metagraph: bt.metagraph, evaluator: MinerEvaluator
    ):
        self.wallet = wallet
        self.metagraph = metagraph
        self.evaluator = evaluator

        # constants
        self.NUM_MINERS_TO_QUERY = 5
        self.CROSS_VALIDATION_SAMPLE_SIZE = 10
        self.MIN_CONSENSUS = (
            0.3  # if consensus is <30% of request size, consensus penalties skipped
        )

        # Volume verification constants
        self.VOLUME_VERIFICATION_RATE = (
            0.1  # 10% chance to perform volume verification rescrape
        )
        self.VOLUME_CONSENSUS_THRESHOLD = 0.8  # 80% of requested limit threshold

    def update_metagraph(self, metagraph=bt.metagraph):
        """Updates metagraph for the Organic Query Processor."""
        bt.logging.info("Updating metagraph for OrganicQueryProcessor.")
        self.metagraph = metagraph

    async def process_organic_query(self, synapse: OrganicRequest) -> OrganicRequest:
        """
        Main entry point for processing organic queries
        """
        bt.logging.info(f"Processing organic query for source: {synapse.source}")

        try:
            # Step 1: Select miners for querying
            selected_miners = self._select_miners()
            if not selected_miners:
                return self._create_error_response(
                    synapse, "Not enough miners available"
                )

            # Step 2: Query miners
            miner_responses, miner_data_counts = await self._query_miners(
                synapse, selected_miners
            )

            # Step 3: Apply basic penalties (timeouts, empty responses)
            (
                non_responsive_uids,
                empty_uids,
                early_response,
            ) = await self._apply_basic_penalties(
                synapse, selected_miners, miner_responses
            )

            # If early response (all miners empty), return immediately
            if early_response:
                return early_response

            # Step 4: Calculate consensus, check for volume verification, and apply volume-based penalties
            consensus_count = self._calculate_volume_consensus(miner_data_counts)
            volume_verification_response = await self._apply_volume_penalties(
                synapse, miner_data_counts, selected_miners, consensus_count
            )
            if volume_verification_response:
                return volume_verification_response

            # Step 5: Perform cross-validation
            validation_results = await self._perform_cross_validation(
                synapse, miner_responses
            )

            # Step 6: Calculate final scores with all penalties applied
            miner_scores, failed_miners = self._apply_validation_penalties(
                miner_responses, validation_results
            )

            # Step 7: Pool only valid responses (excludes failed miners)
            pooled_data = self._pool_valid_responses(miner_responses, failed_miners)

            # Step 7.5: If no valid data pooled, perform rescrape fallback
            verification_data = None
            if not pooled_data:
                bt.logging.info(
                    "No valid data pooled from miners - performing rescrape fallback"
                )
                verification_data = await self._perform_verification_rescrape(synapse)
                if verification_data:
                    bt.logging.info(
                        f"Rescrape fallback found {len(verification_data)} items"
                    )
                    pooled_data = verification_data
                else:
                    bt.logging.info("Rescrape fallback found no data")

            # Step 8: Apply delayed penalties to empty miners (only if data was actually available)
            self._apply_delayed_empty_penalties(
                empty_uids, pooled_data, verification_data
            )

            # Step 9: Format response
            return self._create_success_response(
                synapse,
                miner_responses,
                miner_scores,
                pooled_data,
                {
                    "selected_miners": selected_miners,
                    "non_responsive_uids": non_responsive_uids,
                    "empty_uids": empty_uids,
                    "validation_results": validation_results,
                },
            )

        except Exception as e:
            bt.logging.error(f"Error in organic query processing: {str(e)}")
            return self._create_error_response(synapse, str(e))

    def _select_miners(self) -> List[int]:
        """Select diverse set of miners for querying"""
        miner_uids = utils.get_miner_uids(
            self.metagraph, self.evaluator.vpermit_rao_limit
        )
        miner_scores = [(uid, float(self.metagraph.I[uid])) for uid in miner_uids]
        miner_scores.sort(key=lambda x: x[1], reverse=True)

        # Take top 60% of miners (but at least 5 if available)
        top_count = max(5, int(len(miner_scores) * 0.6))
        top_miners = miner_scores[:top_count]

        if len(top_miners) < 2:
            return []

        # Select diverse miners
        selected_miners = []
        selected_coldkeys = set()

        while len(selected_miners) < self.NUM_MINERS_TO_QUERY and top_miners:
            idx = random.randint(0, len(top_miners) - 1)
            uid, _ = top_miners.pop(idx)
            coldkey = self.metagraph.coldkeys[uid]

            if coldkey not in selected_coldkeys or len(selected_coldkeys) < 2:
                selected_miners.append(uid)
                selected_coldkeys.add(coldkey)

        # Fill remaining slots if needed
        if len(selected_miners) < 1:
            for uid in utils.get_miner_uids(
                self.metagraph, self.evaluator.vpermit_rao_limit
            ):
                if uid not in selected_miners:
                    selected_miners.append(uid)
                    if len(selected_miners) >= self.NUM_MINERS_TO_QUERY:
                        break

        bt.logging.info(
            f"Selected {len(selected_miners)} miners for query: {selected_miners}"
        )
        return selected_miners

    async def _query_miners(
        self, synapse: OrganicRequest, selected_miners: List[int]
    ) -> Tuple[Dict[int, List], Dict[int, int]]:
        """Query selected miners and return their responses"""
        on_demand_synapse = OnDemandRequest(
            source=DataSource[synapse.source.upper()],
            usernames=synapse.usernames,
            keywords=synapse.keywords,
            keyword_mode=synapse.keyword_mode,
            start_date=synapse.start_date,
            end_date=synapse.end_date,
            limit=synapse.limit,
            version=constants.PROTOCOL_VERSION,
        )

        miner_responses = {}
        miner_data_counts = {}

        async with bt.dendrite(wallet=self.wallet) as dendrite:
            axons = [self.metagraph.axons[uid] for uid in selected_miners]
            responses = await dendrite.forward(
                axons=axons, synapse=on_demand_synapse, timeout=30
            )

            for i, response in enumerate(responses):
                if i < len(selected_miners):
                    uid = selected_miners[i]
                    hotkey = self.metagraph.hotkeys[uid]

                    if response is not None and hasattr(response, "data"):
                        data = getattr(response, "data", [])
                        data_count = len(data) if data else 0

                        # Early format validation
                        if data_count > 0:
                            if self._validate_miner_data_format(synapse, data, uid):
                                miner_responses[uid] = data
                                miner_data_counts[uid] = data_count
                                bt.logging.info(
                                    f"Miner {uid} ({hotkey}) returned {data_count} valid items"
                                )
                            else:
                                # Format validation failed - treat as empty response
                                miner_responses[uid] = []
                                miner_data_counts[uid] = 0
                                bt.logging.warning(
                                    f"Miner {uid} ({hotkey}) failed format validation - treating as empty"
                                )
                        else:
                            miner_responses[uid] = data
                            miner_data_counts[uid] = data_count
                            bt.logging.info(
                                f"Miner {uid} ({hotkey}) returned {data_count} items"
                            )
                    else:
                        bt.logging.error(
                            f"Miner {uid} ({hotkey}) failed to respond properly"
                        )

        return miner_responses, miner_data_counts

    def _validate_miner_data_format(
        self, synapse: OrganicRequest, data: List, miner_uid: int
    ) -> bool:
        """
        Validate miner data format by testing conversion to appropriate content model.
<<<<<<< HEAD
        Validates all items in the response to ensure consistent format.

=======
        Validates all items in the response and checks for duplicates within the response.
        
>>>>>>> d11421df
        Args:
            synapse: The organic request with source info
            data: List of data items from the miner
            miner_uid: UID of the miner for logging

        Returns:
            bool: True if all items have valid format and no duplicates, False otherwise
        """
        if not data:
            return True  # Empty is valid

        source = synapse.source.upper()
        seen_post_ids = set()

        for i, item in enumerate(data):
            try:
                # Validate basic DataEntity structure
                if not isinstance(item, DataEntity):
                    bt.logging.debug(f"Miner {miner_uid}: Item {i} is not a DataEntity")
                    return False

                if not item.uri or not item.content:
                    bt.logging.debug(
                        f"Miner {miner_uid}: Item {i} missing required fields (uri, content)"
                    )
                    return False
<<<<<<< HEAD

=======
                
                # Check for duplicates within this miner's response
                post_id = self._get_post_id(item)
                if post_id in seen_post_ids:
                    bt.logging.info(f"Miner {miner_uid} has duplicate posts in response (item {i}): {post_id}")
                    return False
                seen_post_ids.add(post_id)
                
>>>>>>> d11421df
                # Test conversion to appropriate content model based on source
                if source == "X":
                    enhanced_content = XContent.from_data_entity(item)

                elif source == "REDDIT":
                    # Parse the content JSON to validate structure
                    reddit_content = RedditContent.from_data_entity(item)

                else:  # source == 'YOUTUBE'
                    youtube_content = YouTubeContent.from_data_entity(item)

            except Exception as e:
                bt.logging.info(
                    f"Miner {miner_uid} format validation failed on item {i}: {str(e)}"
                )
                return False
<<<<<<< HEAD

        bt.logging.trace(
            f"Miner {miner_uid}: Successfully validated all {len(data)} items"
        )
=======
        
        bt.logging.trace(f"Miner {miner_uid}: Successfully validated all {len(data)} items for formatting and duplicates.")
>>>>>>> d11421df
        return True

    async def _apply_basic_penalties(
        self,
        synapse: OrganicRequest,
        selected_miners: List[int],
        miner_responses: Dict[int, List],
    ) -> Tuple[List[int], List[int], Optional[OrganicRequest]]:
        """Apply penalties for timeouts and empty responses, with data check rescrape"""
        # Non-responsive miners
        non_responsive_uids = [
            uid for uid in selected_miners if uid not in miner_responses
        ]
        for uid in non_responsive_uids:
            bt.logging.info(f"Applying penalty to non-responsive miner {uid}")
            self.evaluator.scorer.apply_ondemand_penalty(uid=uid, mult_factor=1.0)

        # Empty response miners
        empty_uids = [uid for uid, rows in miner_responses.items() if len(rows) == 0]

        # Check if ALL responding miners returned empty data
        responding_miners = [uid for uid in selected_miners if uid in miner_responses]
        all_empty = len(responding_miners) > 0 and all(
            len(miner_responses[uid]) == 0 for uid in responding_miners
        )

        if all_empty:
            bt.logging.info(
                "All miners returned empty results - performing data check rescrape"
            )
            verification_data = await self._perform_verification_rescrape(synapse)

            if verification_data:
                bt.logging.info(
                    f"Verification found {len(verification_data)} items - applying penalties and returning verification data"
                )
                # Apply penalties to all miners that returned empty results when data exists
                for uid in empty_uids:
                    bt.logging.info(
                        f"Applying penalty to miner {uid} for returning empty results when data exists"
                    )
                    self.evaluator.scorer.apply_ondemand_penalty(
                        uid=uid, mult_factor=1.0
                    )

                # Return verification data as response
                processed_data = self._process_response_data(synapse, verification_data)
                synapse.status = "success"
                synapse.data = processed_data[: synapse.limit]
                synapse.meta = {
                    "verification_rescrape": True,
                    "items_returned": len(processed_data),
                    "miners_queried": len(selected_miners),
                    "all_miners_empty": True,
                }
                return non_responsive_uids, empty_uids, synapse
            else:
                bt.logging.info(
                    "Verification found no data - empty response is legitimate, exiting early"
                )
                # Return empty response using existing method and exit early
                metadata = {
                    "selected_miners": selected_miners,
                    "miner_responses": miner_responses,
                    "verification_rescrape": True,
                    "no_data_available": True,
                }
                empty_response = self._create_empty_response(synapse, metadata)
                empty_response.meta.update(
                    {
                        "verification_rescrape": True,
                        "all_miners_empty": True,
                        "no_data_available": True,
                    }
                )
                return non_responsive_uids, empty_uids, empty_response

        # Note: Empty miner penalties are delayed until the end of processing
        # to avoid penalizing miners who correctly return 0 rows when no data exists
        return non_responsive_uids, empty_uids, None

    def _calculate_volume_consensus(
        self, miner_data_counts: Dict[int, int]
    ) -> Optional[float]:
        """
        Calculate volume consensus from miner data counts.
        Returns the higher of mean and median of non-zero responses, or None if insufficient data.
        """
        if not miner_data_counts or len(miner_data_counts) < 2:
            return None

        # Filter out miners with 0 posts for consensus calculation
        non_zero_counts = [count for count in miner_data_counts.values() if count > 0]

        if len(non_zero_counts) < 2:
            return None

        # Calculate consensus metrics from miners who actually found data
        median_count = statistics.median(non_zero_counts)
        mean_count = statistics.mean(non_zero_counts)
        consensus_count = max(median_count, mean_count)

        bt.logging.info(
            f"Volume consensus: {consensus_count:.1f} posts (median: {median_count}, mean: {mean_count:.1f})"
        )
        return consensus_count

    def _apply_consensus_volume_penalties(
        self,
        miner_data_counts: Dict[int, int],
        requested_limit: int,
        consensus_count: Optional[float],
    ) -> List[int]:
        """
        Apply consensus volume penalties when verification is not triggered.
        """
        if consensus_count is None:
            bt.logging.info(
                "Not enough miners with data for consensus - skipping volume penalties"
            )
            return []

        # Only apply penalties if consensus shows meaningful data availability
        min_consensus_threshold = (
            requested_limit * self.MIN_CONSENSUS
        )  # At least 30% of request
        if consensus_count < min_consensus_threshold:
            bt.logging.info(
                "Consensus shows limited data available - skipping volume penalties"
            )
            return []

        penalized_miners = []

        for uid, post_count in miner_data_counts.items():
            if post_count > 0 and post_count < consensus_count:
                # Calculate mult_factor based on degree of underperformance
                # Scale from 0.0 (at consensus) to 1.0 (at zero posts)
                underperformance_ratio = 1.0 - (post_count / consensus_count)

                # Apply penalty only if underperformance is significant (>20%)
                if underperformance_ratio > 0.2:
                    # Scale mult_factor: 0.2 underperformance = 0.1 mult_factor, 1.0 underperformance = 1.0 mult_factor
                    mult_factor = min((underperformance_ratio - 0.2) / 0.8, 1.0)

                    penalized_miners.append(uid)
                    bt.logging.info(
                        f"Miner {uid}: {post_count} posts vs consensus {consensus_count:.1f} "
                        f"({underperformance_ratio:.1%} underperformance, {mult_factor:.2f} penalty)"
                    )

                    self.evaluator.scorer.apply_ondemand_penalty(
                        uid=uid, mult_factor=mult_factor
                    )

        bt.logging.info(
            f"Applied consensus volume penalties to {len(penalized_miners)} miners"
        )
        return penalized_miners

    def _apply_delayed_empty_penalties(
        self,
        empty_uids: List[int],
        pooled_data: List,
        verification_data: Optional[List],
    ) -> None:
        """
        Apply penalties to empty miners only if data was actually available.
        This prevents penalizing miners who correctly return 0 rows when no legitimate data exists.

        Args:
            empty_uids: List of miner UIDs that returned empty responses
            pooled_data: Final pooled data from valid miners
            verification_data: Data from verification rescrape (if performed)
        """
        if not empty_uids:
            return

        has_valid_pooled_data = pooled_data and len(pooled_data) > 0
        has_verification_data = verification_data and len(verification_data) > 0

        if has_valid_pooled_data or has_verification_data:
            # Data for this request actually exists, so empty miners should be penalized
            for uid in empty_uids:
                bt.logging.info(
                    f"Applying delayed penalty to empty miner {uid} - data was available"
                )
                self.evaluator.scorer.apply_ondemand_penalty(uid=uid, mult_factor=1.0)
        else:
            bt.logging.info(
                f"No penalties for {len(empty_uids)} empty miners - no data was actually available"
            )

    async def _apply_volume_penalties(
        self,
        synapse: OrganicRequest,
        miner_data_counts: Dict[int, int],
        selected_miners: List[int],
        consensus_count: Optional[float],
    ) -> Optional[OrganicRequest]:
        """
        Check if volume consensus is below threshold and potentially perform verification rescrape.
        Returns early response if verification is triggered, None otherwise.
        """
        if consensus_count is None:
            bt.logging.info("No consensus available for volume verification check")
            return None

        # Check if consensus is below threshold
        threshold_count = synapse.limit * self.VOLUME_CONSENSUS_THRESHOLD

        if consensus_count >= threshold_count:
            bt.logging.info(
                f"Volume consensus {consensus_count:.1f} meets threshold {threshold_count:.1f}"
            )
            return None

        bt.logging.info(
            f"Volume consensus {consensus_count:.1f} below threshold {threshold_count:.1f}"
        )

        should_apply_concensus_penalty_instead_of_rescrape_verification = (
            random.random() > self.VOLUME_VERIFICATION_RATE
        )
        if should_apply_concensus_penalty_instead_of_rescrape_verification:
            bt.logging.info(
                "Volume verification not triggered, applying volume consensus penalties..."
            )
            self._apply_consensus_volume_penalties(
                miner_data_counts, synapse.limit, consensus_count
            )
            return None

        bt.logging.info(
            "Volume verification triggered - performing verification rescrape"
        )

        # Perform verification rescrape
        verification_data = await self._perform_verification_rescrape(synapse)

        if verification_data is None:
            bt.logging.info("Volume verification failed - no data found")
            return None

        verification_count = len(verification_data)
        bt.logging.info(f"Volume verification found {verification_count} items")

        # Apply scaled penalties based on verification results
        bt.logging.info(
            f"Applying scaled penalties based on verification count ({verification_count})"
        )

        for uid, miner_count in miner_data_counts.items():
            if miner_count > 0:
                # Check for fake data padding if verification rescrape wasn't capped
                if (
                    verification_count < synapse.limit
                    and miner_count > verification_count
                ):
                    bt.logging.info(
                        f"Miner {uid}: fake data padding detected - {miner_count} posts vs {verification_count} verified, applying full penalty"
                    )
                    self.evaluator.scorer.apply_ondemand_penalty(
                        uid=uid, mult_factor=1.0
                    )
                    continue

                # Apply scaled penalties based on underperformance
                underperformance_ratio = max(
                    0, (verification_count - miner_count) / verification_count
                )
                mult_factor = min(underperformance_ratio, 1.0)

                if mult_factor > 0.1:  # Only penalize underperformance of > 10%
                    bt.logging.info(
                        f"Miner {uid}: {miner_count} posts vs {verification_count} verified "
                        f"({underperformance_ratio:.1%} underperformance, {mult_factor:.2f} penalty)"
                    )
                    self.evaluator.scorer.apply_ondemand_penalty(
                        uid=uid, mult_factor=mult_factor
                    )

        # Return verification data as response
        processed_data = self._process_response_data(synapse, verification_data)
        synapse.status = "success"
        synapse.data = processed_data[: synapse.limit]
        synapse.meta = {
            "volume_verification_triggered": True,
            "verification_data_count": verification_count,
            "volume_consensus": consensus_count,
            "threshold_count": threshold_count,
            "items_returned": len(processed_data),
            "miners_queried": len(selected_miners),
        }

        return synapse

    async def _perform_cross_validation(
        self, synapse: OrganicRequest, miner_responses: Dict[int, List]
    ) -> Dict[str, bool]:
        """Perform cross-validation on pooled miner responses"""
        bt.logging.info("Starting cross-validation process...")

        # Pool all responses
        all_posts, post_to_miners = self._pool_responses(miner_responses)

        # Select posts for validation
        posts_to_validate = self._select_validation_posts(
            all_posts, post_to_miners, miner_responses
        )

        # Perform actual validation
        validation_results = await self._validate_posts(synapse, posts_to_validate)

        bt.logging.info(
            f"Cross-validation completed: {sum(validation_results.values())}/{len(validation_results)} passed"
        )
        return validation_results

    async def _perform_verification_rescrape(
        self, synapse: OrganicRequest
    ) -> Optional[List]:
        """Perform verification rescrape using the same logic as miners"""
        try:
            # Initialize scraper based on source
            if synapse.source.upper() == "X":
                scraper = ApiDojoTwitterScraper()
            else:
                scraper_id = self.evaluator.PREFERRED_SCRAPERS.get(
                    DataSource[synapse.source.upper()]
                )
                scraper = ScraperProvider().get(scraper_id) if scraper_id else None

            if not scraper:
                bt.logging.warning(
                    f"No scraper available for verification of {synapse.source}"
                )
                return None

            # Create verification config (limited scope)
            labels = []
            if synapse.keywords:
                labels.extend([DataLabel(value=k) for k in synapse.keywords])
            if synapse.usernames:
                labels.extend(
                    [
                        DataLabel(
                            value=f"@{u.strip('@')}" if not u.startswith("@") else u
                        )
                        for u in synapse.usernames
                    ]
                )

            start_date = (
                utils.parse_iso_date(synapse.start_date)
                if synapse.start_date
                else dt.datetime.now(dt.timezone.utc) - dt.timedelta(days=1)
            )
            end_date = (
                utils.parse_iso_date(synapse.end_date)
                if synapse.end_date
                else dt.datetime.now(dt.timezone.utc)
            )

            # Perform scraping based on source
<<<<<<< HEAD
            if synapse.source.upper() == "X":
                # Use on_demand_scrape for OnDemand requests with flexible filtering
                verification_data = await scraper.on_demand_scrape(
                    usernames=synapse.usernames,
                    keywords=synapse.keywords,
                    keyword_mode=synapse.keyword_mode,  # Use synapse keyword_mode
                    start_date=start_date,
                    end_date=end_date,
                    limit=synapse.limit,
                    allow_low_engagement=True,  # Allow low engagement for OnDemand API
                )
            elif synapse.source.upper() == "REDDIT":
                verification_data = await scraper.on_demand_scrape(
                    usernames=synapse.usernames,
                    subreddit=synapse.keywords[0] if synapse.keywords else None,
                    keywords=synapse.keywords[1:]
                    if len(synapse.keywords) > 1
                    else None,
                    start_datetime=start_date,
                    end_datetime=end_date,
                    limit=synapse.limit,
                )
            elif synapse.source.upper() == "YOUTUBE":
                yt_label = DataLabel(
                    value=YouTubeContent.create_channel_label(synapse.usernames[0])
                )
=======
            if synapse.source.upper() == 'X':
                await scraper.on_demand_scrape(usernames=synapse.usernames,
                                               keywords=synapse.keywords,
                                               keyword_mode=synapse.keyword_mode,
                                               start_datetime=start_date,
                                               end_datetime=end_date,
                                               limit=synapse.limit)
                enhanced_content = scraper.get_enhanced_content()
                # Convert EnhancedXContent to DataEntities
                verification_data = [EnhancedXContent.to_enhanced_data_entity(content=content) for content in enhanced_content]
            elif synapse.source.upper() == 'REDDIT':
                verification_data = await scraper.on_demand_scrape(usernames=synapse.usernames,
                                                                   subreddit=synapse.keywords[0] if synapse.keywords else None,
                                                                   keywords=synapse.keywords[1:] if len(synapse.keywords) > 1 else None,
                                                                   keyword_mode=synapse.keyword_mode,
                                                                   start_datetime=start_date,
                                                                   end_datetime=end_date,
                                                                   limit=synapse.limit)
            elif synapse.source.upper() == 'YOUTUBE':
                yt_label = DataLabel(value=YouTubeContent.create_channel_label(synapse.usernames[0]))
>>>>>>> d11421df
                verify_config = ScrapeConfig(
                    entity_limit=synapse.limit,
                    date_range=DateRange(start=start_date, end=end_date),
                    labels=[yt_label],
                )
                verification_data = await scraper.scrape(verify_config)

            return verification_data if verification_data else None

        except Exception as e:
            bt.logging.error(f"Error during verification rescrape: {str(e)}")
            return None

    def _pool_responses(
        self, miner_responses: Dict[int, List]
    ) -> Tuple[List, Dict[str, List[int]]]:
        """Pool all miner responses and track duplicates"""
        all_posts = []
        post_to_miners = {}

        for uid, posts in miner_responses.items():
            if not posts:
                continue

            for post in posts:
                post_id = self._get_post_id(post)

                if post_id not in post_to_miners:
                    post_to_miners[post_id] = []
                    all_posts.append(post)

                post_to_miners[post_id].append(uid)

        bt.logging.info(
            f"Found {len(all_posts)} unique posts with {sum(len(miners) - 1 for miners in post_to_miners.values())} duplicates"
        )
        return all_posts, post_to_miners

    def _select_validation_posts(
        self,
        all_posts: List,
        post_to_miners: Dict[str, List[int]],
        miner_responses: Dict[int, List],
    ) -> List:
        """Select posts for validation: first ensure miner coverage, then use weighted distribution for remaining slots"""
        validation_sample_size = min(self.CROSS_VALIDATION_SAMPLE_SIZE, len(all_posts))

        if validation_sample_size == 0:
            return []

        posts_to_validate = []
        selected_post_ids = set()

        # Miner coverage - randomly select one post from each miner with non-empty responses
        miners_with_data = [
            uid for uid, responses in miner_responses.items() if responses
        ]
        coverage_slots = min(validation_sample_size, len(miners_with_data))

        bt.logging.info(
            f"Allocating {coverage_slots} slots for miner coverage from {len(miners_with_data)} miners with data"
        )

        for uid in miners_with_data[:coverage_slots]:
            miner_posts = miner_responses[uid]
            if miner_posts:
                # Randomly select from this miner's posts that haven't been selected yet
                available_posts = [
                    p
                    for p in miner_posts
                    if self._get_post_id(p) not in selected_post_ids
                ]
                if available_posts:
                    selected_post = random.choice(available_posts)
                    posts_to_validate.append(selected_post)
                    selected_post_ids.add(self._get_post_id(selected_post))

        # Weighted selection for remaining slots targeting suspicious posts
        remaining_slots = validation_sample_size - len(posts_to_validate)

        if remaining_slots > 0:
            bt.logging.info(
                f"Using weighted selection for {remaining_slots} remaining slots"
            )

            # Create list of (post, miner_count) tuples for remaining posts
            remaining_posts = []
            for post in all_posts:
                post_id = self._get_post_id(post)
                if post_id not in selected_post_ids:
                    miner_count = len(post_to_miners.get(post_id, []))
                    remaining_posts.append((post, miner_count))

            if remaining_posts:
                # Group remaining posts by miner count
                posts_by_count = {}
                for post, count in remaining_posts:
                    if count not in posts_by_count:
                        posts_by_count[count] = []
                    posts_by_count[count].append(post)

                total_miners = len(miner_responses)

                # Create weighted pool - only include posts not already selected
                weighted_posts = []
                for count, posts in posts_by_count.items():
                    weight = max(1, total_miners - count + 1)
                    for post in posts:
                        post_id = self._get_post_id(post)
                        if post_id not in selected_post_ids:
                            weighted_posts.extend([post] * weight)

                # Sample from weighted pool without replacement
                for _ in range(remaining_slots):
                    if not weighted_posts:
                        break

                    selected_post = random.choice(weighted_posts)
                    post_id = self._get_post_id(selected_post)

                    posts_to_validate.append(selected_post)
                    selected_post_ids.add(post_id)

                    weighted_posts = [
                        p for p in weighted_posts if self._get_post_id(p) != post_id
                    ]

        # Log the final distribution
        count_distribution = {}
        coverage_distribution = {}
        for i, post in enumerate(posts_to_validate):
            post_id = self._get_post_id(post)
            count = len(post_to_miners.get(post_id, []))
            count_distribution[count] = count_distribution.get(count, 0) + 1

            # Track which posts came from coverage vs weighted selection
            if i < coverage_slots:
                coverage_distribution[count] = coverage_distribution.get(count, 0) + 1

        # Verify no duplicates in final selection
        final_post_ids = [self._get_post_id(p) for p in posts_to_validate]
        assert len(final_post_ids) == len(set(final_post_ids)), (
            f"Duplicate posts in validation selection: {len(final_post_ids)} total, {len(set(final_post_ids))} unique"
        )

        return posts_to_validate

    async def _validate_posts(
        self, synapse: OrganicRequest, posts_to_validate: List[DataEntity]
    ) -> Dict[str, bool]:
        """
        Performs request field matching, enhanced field validation, and content validation on posts.
        """
        validation_results = {}

        if not posts_to_validate:
            return validation_results

        # Create validation tasks for concurrent execution
        validation_tasks = []
        post_ids = []

        for post in posts_to_validate:
            bt.logging.info(f"Post for validation: {post}")
            post_id = self._get_post_id(post)
            post_ids.append(post_id)

            # Create async task for validation
            task = self._validate_entity(synapse=synapse, entity=post, post_id=post_id)
            validation_tasks.append(task)

        # Run all validations concurrently
        if validation_tasks:
            validation_task_results = await asyncio.gather(
                *validation_tasks, return_exceptions=True
            )

            # Process results
            task_index = 0
            for i, post_id in enumerate(post_ids):
                if post_id in validation_results:
                    continue  # Already failed conversion

                result = validation_task_results[task_index]
                task_index += 1

                if isinstance(result, Exception):
                    bt.logging.error(f"Validation error for {post_id}: {str(result)}")
                    validation_results[post_id] = False
                else:
                    validation_results[post_id] = result

        return validation_results

    def _validate_time_range(
        self, synapse: OrganicRequest, post_timestamp: dt.datetime
    ) -> bool:
        """
        Validate that the post timestamp falls within the requested time range.

        Args:
            synapse: The organic request with time range
            post_timestamp: The timestamp of the post

        Returns:
            bool: True if timestamp is within range, False otherwise
        """
        try:
            if synapse.start_date:
                start_dt = utils.parse_iso_date(synapse.start_date)
                if post_timestamp < start_dt:
                    bt.logging.debug(
                        f"Post timestamp {post_timestamp} is before start date {start_dt}"
                    )
                    return False

            if synapse.end_date:
                end_dt = utils.parse_iso_date(synapse.end_date)
                if post_timestamp > end_dt:
                    bt.logging.debug(
                        f"Post timestamp {post_timestamp} is after end date {end_dt}"
                    )
                    return False

            return True

        except Exception as e:
            bt.logging.error(f"Error validating time range: {str(e)}")
            return False

    def _validate_x_metadata_completeness(self, x_content: XContent) -> bool:
        """
        Validate that X content has all required tweet metadata fields present.

        Args:
            x_content: The XContent object to validate

        Returns:
            bool: True if all required metadata is present, False otherwise
        """
        try:
            # All tweet metadata fields are required for organic responses
            required_fields = [
                ("tweet_id", "Tweet ID"),
                ("like_count", "Like count"),
                ("retweet_count", "Retweet count"),
                ("reply_count", "Reply count"),
                ("quote_count", "Quote count"),
                ("is_retweet", "Is retweet flag"),
                ("is_reply", "Is reply flag"),
                ("is_quote", "Is quote flag"),
            ]

            missing_fields = []

            # Check all required fields
            for field_name, display_name in required_fields:
                field_value = getattr(x_content, field_name, None)
                if field_value is None:
                    missing_fields.append(display_name)

            # Fail validation if any required fields are missing
            if missing_fields:
                bt.logging.info(
                    f"Tweet {x_content.url} missing required metadata: {missing_fields}"
                )
                return False

            # ensure numeric fields are actually numeric
            numeric_fields = [
                "like_count",
                "retweet_count",
                "reply_count",
                "quote_count",
            ]
            for field_name in numeric_fields:
                field_value = getattr(x_content, field_name, None)
                if field_value is not None and not isinstance(
                    field_value, (int, float)
                ):
                    try:
                        # Try to convert to int
                        int(field_value)
                    except (ValueError, TypeError):
                        bt.logging.info(
                            f"Tweet {x_content.url} has invalid {field_name}: {field_value} (not numeric)"
                        )
                        return False

            # ensure boolean fields are actually boolean
            boolean_fields = ["is_retweet", "is_reply", "is_quote"]
            for field_name in boolean_fields:
                field_value = getattr(x_content, field_name, None)
                if field_value is not None and not isinstance(field_value, bool):
                    bt.logging.info(
                        f"Tweet {x_content.url} has invalid {field_name}: {field_value} (not boolean)"
                    )
                    return False

            return True

        except Exception as e:
            bt.logging.error(f"Error validating X metadata completeness: {str(e)}")
            return False

    async def _validate_entity(
        self, synapse: OrganicRequest, entity: DataEntity, post_id: str
    ) -> bool:
        """
        Three-phase validation:
        1. Request field validation
        2. Metadata completeness validation
        3. Scraper validation
        """
        try:
            entity_for_validation = entity

            # Phase 1: Request field validation
            if not self._validate_request_fields(synapse, entity):
                bt.logging.error(f"Post {post_id} failed request field validation")
                return False

            # Phase 2: Metadata completeness validation (X only)
            if synapse.source.upper() == "X":
                x_content = XContent.from_data_entity(entity)
                if not self._validate_x_metadata_completeness(x_content=x_content):
                    bt.logging.error(
                        f"Post {post_id} failed metadata completeness validation"
                    )
                    return False
                entity_for_validation = XContent.to_data_entity(content=x_content)

            # Phase 3: Scraper validation (only if previous validation passes)
            scraper_result = await self._validate_with_scraper(
                synapse, entity_for_validation, post_id
            )
            return scraper_result

        except Exception as e:
            bt.logging.error(f"Validation error for {post_id}: {str(e)}")
            return False

    def _validate_request_fields(
        self, synapse: OrganicRequest, entity: DataEntity
    ) -> bool:
        """
        Validates whether the returned content fields match the request fields.
        """
        try:
            if synapse.source.upper() == "X":
                return self._validate_x_request_fields(synapse, x_entity=entity)
            elif synapse.source.upper() == "REDDIT":
                return self._validate_reddit_request_fields(
                    synapse, reddit_entity=entity
                )
            elif synapse.source.upper() == "YOUTUBE":
                return self._validate_youtube_request_fields(
                    synapse, youtube_entity=entity
                )
        except Exception as e:
            bt.logging.error(f"Error in request field validation: {str(e)}")
            return False

    def _validate_x_request_fields(
        self, synapse: OrganicRequest, x_entity: DataEntity
    ) -> bool:
        """X request field validation with the X DataEntity"""
        x_content_dict = json.loads(x_entity.content.decode("utf-8"))
        # Username validation
        if synapse.usernames:
            requested_usernames = [u.strip("@").lower() for u in synapse.usernames]
            user_dict = x_content_dict.get("user", {})
            post_username = user_dict.get("username", "").strip("@").lower()
            if not post_username or post_username not in requested_usernames:
                bt.logging.debug(
                    f"Username mismatch: {post_username} not in: {requested_usernames}"
                )
                return False

        # Keyword validation
        if synapse.keywords:
            post_text = x_content_dict.get("text")
            now = dt.datetime.now(dt.timezone.utc)
            if now <= X_ON_DEMAND_CONTENT_EXPIRATION_DATE:
                if not post_text:
                    bt.logging.debug(
                        "'text' field not found, using 'content' as fallback. This fallback will expire Aug 25 2025."
                    )
                    post_text = x_content_dict.get("content", "")

            post_text = post_text.lower()
<<<<<<< HEAD
            if not post_text or not all(
                keyword.lower() in post_text for keyword in synapse.keywords
            ):
                bt.logging.debug(
                    f"Not all keywords ({synapse.keywords}) found in post: {post_text}"
                )
                return False

=======

            # Apply keyword matching based on keyword_mode
            keyword_mode = synapse.keyword_mode
            if keyword_mode == 'all':
                if not all(keyword.lower() in post_text for keyword in synapse.keywords):
                    bt.logging.debug(f"Not all keywords ({synapse.keywords}) found in post: {post_text}")
                    return False
            else:  # keyword_mode == 'any'
                if not any(keyword.lower() in post_text for keyword in synapse.keywords):
                    bt.logging.debug(f"None of the keywords ({synapse.keywords}) found in post: {post_text}")
                    return False
        
>>>>>>> d11421df
        # Time range validation
        if not self._validate_time_range(synapse, x_entity.datetime):
            return False

        return True

    def _validate_reddit_request_fields(
        self, synapse: OrganicRequest, reddit_entity: DataEntity
    ) -> bool:
        """Reddit request field validation with the Reddit DataEntity"""
        reddit_content_dict = json.loads(reddit_entity.content.decode("utf-8"))
        # Username validation
        if synapse.usernames:
            requested_usernames = [u.lower() for u in synapse.usernames]
            post_username = reddit_content_dict.get("username")
            if not post_username or post_username.lower() not in requested_usernames:
                bt.logging.debug(
                    f"Reddit username mismatch: {post_username} not in: {requested_usernames}"
                )
                return False

        # Keywords validation (subreddit or content)
        if synapse.keywords:
            post_community = reddit_content_dict.get("communityName")
            if post_community:
                post_community = post_community.lower().removeprefix("r/")
                subreddit_match = any(
                    keyword.lower().removeprefix("r/") == post_community
                    for keyword in synapse.keywords
                )
            else:
                subreddit_match = False

            body_text = reddit_content_dict.get("body") or ""
            title_text = reddit_content_dict.get("title") or ""
<<<<<<< HEAD
            content_text = (body_text + " " + title_text).lower().strip()

            keyword_in_content = (
                all(keyword.lower() in content_text for keyword in synapse.keywords)
                if content_text
                else False
            )

=======
            content_text = (body_text + ' ' + title_text).lower().strip()
            
            # Apply keyword matching based on keyword_mode
            keyword_mode = synapse.keyword_mode
            if keyword_mode == 'all':
                keyword_in_content = all(keyword.lower() in content_text for keyword in synapse.keywords) if content_text else False
            else:  # keyword_mode == 'any'  
                keyword_in_content = any(keyword.lower() in content_text for keyword in synapse.keywords) if content_text else False
            
>>>>>>> d11421df
            if not (subreddit_match or keyword_in_content):
                bt.logging.debug(
                    f"Reddit keyword mismatch in subreddit: '{post_community}' and content: '{content_text}'"
                )
                return False

        # Time range validation using non-obfuscated datetime
        if not self._validate_time_range(synapse, reddit_entity.datetime):
            return False

        return True

    def _validate_youtube_request_fields(
        self, synapse: OrganicRequest, youtube_entity: DataEntity
    ) -> bool:
        """YouTube request field validation with the Youtube DataEntity"""
        youtube_content_dict = json.loads(youtube_entity.content.decode("utf-8"))

        # Username validation
        if synapse.usernames:
            requested_channels = [u.strip("@").lower() for u in synapse.usernames]
            requested_channel = requested_channels[
                0
            ]  # take only the first requested channel
            channel_name = youtube_content_dict.get("channel_name")
            if not channel_name or channel_name.lower() != requested_channel.lower():
                bt.logging.debug(
                    f"Channel mismatch: {channel_name} is not the requested channel: {requested_channel}"
                )
                return False

        # Time range validation
        if not self._validate_time_range(synapse, youtube_entity.datetime):
            return False

        return True

    async def _validate_with_scraper(
        self, synapse: OrganicRequest, data_entity: DataEntity, post_id: str
    ) -> bool:
        """
        Scraper validation working directly with content model.
        Converts to DataEntity using proper to_data_entity() methods.
        """
        try:
            scraper = self._get_scraper(synapse.source)
            if not scraper:
                bt.logging.warning(f"No scraper available for {synapse.source}")
                return False

            # Call scraper validation
            results = await scraper.validate([data_entity])
            if results and len(results) > 0:
                result = results[0]
                is_valid = (
                    result.is_valid if hasattr(result, "is_valid") else bool(result)
                )
                if not is_valid:
                    bt.logging.error(
                        f"Post {post_id} failed scraper validation: {getattr(result, 'reason', 'Unknown')}"
                    )
                return is_valid
            else:
                bt.logging.error(f"No scraper validation results for {post_id}")
                return False

        except Exception as e:
            bt.logging.error(f"Scraper validation error for {post_id}: {str(e)}")
            return False

    def _get_scraper(self, source: str):
        """Get appropriate scraper for the data source"""
        try:
            if source.upper() == "X":
                return ApiDojoTwitterScraper()
            else:
                scraper_id = self.evaluator.PREFERRED_SCRAPERS.get(
                    DataSource[source.upper()]
                )
                if scraper_id:
                    return ScraperProvider().get(scraper_id)
        except Exception as e:
            bt.logging.error(f"Error getting scraper for {source}: {str(e)}")
        return None

    def _apply_validation_penalties(
        self, miner_responses: Dict[int, List], validation_results: Dict[str, bool]
    ) -> Tuple[Dict[int, int], List[int]]:
        """Calculate final scores incorporating all penalties and return failed miners"""
        miner_scores = {}
        failed_miners = []

        for uid in miner_responses.keys():
            if not miner_responses[uid]:
                miner_scores[uid] = 0
                failed_miners.append(uid)
                continue

            # Apply validation penalty
            miner_failed_validation = False
            validated_posts_count = 0

            for post in miner_responses[uid]:
                post_id = self._get_post_id(post)
                if post_id in validation_results:
                    validated_posts_count += 1
                    if not validation_results[post_id]:
                        miner_failed_validation = True
                        bt.logging.error(
                            f"Miner {uid} failed validation for post {post_id}"
                        )
                        break

            if miner_failed_validation:
                miner_scores[uid] = 0
                failed_miners.append(uid)
                self.evaluator.scorer.apply_ondemand_penalty(uid=uid, mult_factor=1.0)

        bt.logging.info(f"Final miner scores: {miner_scores}")
        bt.logging.info(f"Failed validation miners: {failed_miners}")
        return miner_scores, failed_miners

    def _pool_valid_responses(
        self, miner_responses: Dict[int, List], failed_miners: List[int]
    ) -> List:
        """Pool only responses from miners who passed validation"""
        failed_miner_set = set(failed_miners)
        seen_posts = set()
        pooled_data = []

        for uid, posts in miner_responses.items():
            if uid in failed_miner_set or not posts:
                continue

            for post in posts:
                post_id = self._get_post_id(post)
                if post_id not in seen_posts:
                    seen_posts.add(post_id)
                    pooled_data.append(post)

        bt.logging.info(
            f"Pooled {len(pooled_data)} unique posts from {len([uid for uid in miner_responses.keys() if uid not in failed_miner_set])} valid miners"
        )
        return pooled_data

    def _create_success_response(
        self,
        synapse: OrganicRequest,
        miner_responses: Dict[int, List],
        miner_scores: Dict[int, int],
        pooled_data: List,
        metadata: Dict,
    ) -> OrganicRequest:
        """Create successful response with pooled data from all miners"""
        miners_with_valid_data = {
            uid: score for uid, score in miner_scores.items() if score > 0
        }

        if not miners_with_valid_data and not pooled_data:
            return self._create_empty_response(synapse, metadata)

        # Process pooled data from all miners (already deduplicated)
        processed_data = self._process_response_data(synapse, pooled_data)

        synapse.status = "success"
        synapse.data = processed_data[: synapse.limit]
        synapse.meta = {
            "miners_queried": len(metadata["selected_miners"]),
            "miners_responded": len(miner_responses),
            "non_responsive_miners": len(metadata["non_responsive_uids"]),
            "empty_response_miners": len(metadata["empty_uids"]),
            "validation_success_rate": f"{sum(metadata['validation_results'].values())}/{len(metadata['validation_results'])}"
            if metadata["validation_results"]
            else "0/0",
            "items_returned": len(processed_data),
        }

        return synapse

    def _create_empty_response(
        self, synapse: OrganicRequest, metadata: Dict
    ) -> OrganicRequest:
        """Create response when no valid data is available"""
        synapse.status = "success"
        synapse.data = []
        synapse.meta = {
            "miners_queried": len(metadata["selected_miners"]),
            "miners_responded": len(metadata.get("miner_responses", {})),
            "consensus": "no_valid_data",
        }
        return synapse

    def _create_error_response(
        self, synapse: OrganicRequest, error_msg: str
    ) -> OrganicRequest:
        """Create error response"""
        synapse.status = "error"
        synapse.meta = {"error": error_msg}
        synapse.data = []
        return synapse

    def _create_entity_dictionary(self, data_entity: DataEntity) -> Dict:
        """Create entity dictionary with nested structure instead of flattened"""
        entity_dict = {}

        # Top-level entity fields
        entity_dict["uri"] = data_entity.uri
        entity_dict["datetime"] = data_entity.datetime
        entity_dict["source"] = DataSource(data_entity.source).name
        entity_dict["label"] = data_entity.label.value if data_entity.label else None
        entity_dict["content_size_bytes"] = data_entity.content_size_bytes

        try:
            content_dict = json.loads(data_entity.content.decode("utf-8"))
            # Response content based off of the Data Source's given fields
            for item in content_dict:
                entity_dict[item] = content_dict.get(item)

        except Exception as e:
            bt.logging.error(
                f"Error decoding content from DataEntity. Content: {data_entity.content}"
            )
            entity_dict["content"] = data_entity.content

        return entity_dict

    def _process_response_data(self, synapse: OrganicRequest, data: List) -> List[Dict]:
        """Process raw response data into standardized format"""
        processed_data = []

        for item in data:
            if isinstance(item, DataEntity):
                processed_data.append(self._create_entity_dictionary(data_entity=item))

            elif isinstance(item, Dict):
                processed_data.append(item)

        return processed_data

    def _get_post_id(self, post) -> str:
        """Generate consistent post identifier"""
        if isinstance(post, dict):
            return post.get("uri") or str(hash(str(sorted(post.items()))))
        else:
            return getattr(post, "uri", None) or str(hash(str(post)))<|MERGE_RESOLUTION|>--- conflicted
+++ resolved
@@ -248,13 +248,8 @@
     ) -> bool:
         """
         Validate miner data format by testing conversion to appropriate content model.
-<<<<<<< HEAD
-        Validates all items in the response to ensure consistent format.
-
-=======
         Validates all items in the response and checks for duplicates within the response.
         
->>>>>>> d11421df
         Args:
             synapse: The organic request with source info
             data: List of data items from the miner
@@ -281,9 +276,6 @@
                         f"Miner {miner_uid}: Item {i} missing required fields (uri, content)"
                     )
                     return False
-<<<<<<< HEAD
-
-=======
                 
                 # Check for duplicates within this miner's response
                 post_id = self._get_post_id(item)
@@ -292,7 +284,6 @@
                     return False
                 seen_post_ids.add(post_id)
                 
->>>>>>> d11421df
                 # Test conversion to appropriate content model based on source
                 if source == "X":
                     enhanced_content = XContent.from_data_entity(item)
@@ -300,24 +291,15 @@
                 elif source == "REDDIT":
                     # Parse the content JSON to validate structure
                     reddit_content = RedditContent.from_data_entity(item)
-
-                else:  # source == 'YOUTUBE'
+                    
+                else:   # source == 'YOUTUBE'
                     youtube_content = YouTubeContent.from_data_entity(item)
-
+                    
             except Exception as e:
-                bt.logging.info(
-                    f"Miner {miner_uid} format validation failed on item {i}: {str(e)}"
-                )
+                bt.logging.info(f"Miner {miner_uid} format validation failed on item {i}: {str(e)}")
                 return False
-<<<<<<< HEAD
-
-        bt.logging.trace(
-            f"Miner {miner_uid}: Successfully validated all {len(data)} items"
-        )
-=======
         
         bt.logging.trace(f"Miner {miner_uid}: Successfully validated all {len(data)} items for formatting and duplicates.")
->>>>>>> d11421df
         return True
 
     async def _apply_basic_penalties(
@@ -683,7 +665,6 @@
             )
 
             # Perform scraping based on source
-<<<<<<< HEAD
             if synapse.source.upper() == "X":
                 # Use on_demand_scrape for OnDemand requests with flexible filtering
                 verification_data = await scraper.on_demand_scrape(
@@ -699,39 +680,14 @@
                 verification_data = await scraper.on_demand_scrape(
                     usernames=synapse.usernames,
                     subreddit=synapse.keywords[0] if synapse.keywords else None,
-                    keywords=synapse.keywords[1:]
-                    if len(synapse.keywords) > 1
-                    else None,
+                    keywords=synapse.keywords[1:] if len(synapse.keywords) > 1 else None,
+                    keyword_mode=synapse.keyword_mode,
                     start_datetime=start_date,
                     end_datetime=end_date,
                     limit=synapse.limit,
                 )
             elif synapse.source.upper() == "YOUTUBE":
-                yt_label = DataLabel(
-                    value=YouTubeContent.create_channel_label(synapse.usernames[0])
-                )
-=======
-            if synapse.source.upper() == 'X':
-                await scraper.on_demand_scrape(usernames=synapse.usernames,
-                                               keywords=synapse.keywords,
-                                               keyword_mode=synapse.keyword_mode,
-                                               start_datetime=start_date,
-                                               end_datetime=end_date,
-                                               limit=synapse.limit)
-                enhanced_content = scraper.get_enhanced_content()
-                # Convert EnhancedXContent to DataEntities
-                verification_data = [EnhancedXContent.to_enhanced_data_entity(content=content) for content in enhanced_content]
-            elif synapse.source.upper() == 'REDDIT':
-                verification_data = await scraper.on_demand_scrape(usernames=synapse.usernames,
-                                                                   subreddit=synapse.keywords[0] if synapse.keywords else None,
-                                                                   keywords=synapse.keywords[1:] if len(synapse.keywords) > 1 else None,
-                                                                   keyword_mode=synapse.keyword_mode,
-                                                                   start_datetime=start_date,
-                                                                   end_datetime=end_date,
-                                                                   limit=synapse.limit)
-            elif synapse.source.upper() == 'YOUTUBE':
                 yt_label = DataLabel(value=YouTubeContent.create_channel_label(synapse.usernames[0]))
->>>>>>> d11421df
                 verify_config = ScrapeConfig(
                     entity_limit=synapse.limit,
                     date_range=DateRange(start=start_date, end=end_date),
@@ -1123,16 +1079,6 @@
                     post_text = x_content_dict.get("content", "")
 
             post_text = post_text.lower()
-<<<<<<< HEAD
-            if not post_text or not all(
-                keyword.lower() in post_text for keyword in synapse.keywords
-            ):
-                bt.logging.debug(
-                    f"Not all keywords ({synapse.keywords}) found in post: {post_text}"
-                )
-                return False
-
-=======
 
             # Apply keyword matching based on keyword_mode
             keyword_mode = synapse.keyword_mode
@@ -1145,7 +1091,6 @@
                     bt.logging.debug(f"None of the keywords ({synapse.keywords}) found in post: {post_text}")
                     return False
         
->>>>>>> d11421df
         # Time range validation
         if not self._validate_time_range(synapse, x_entity.datetime):
             return False
@@ -1181,16 +1126,6 @@
 
             body_text = reddit_content_dict.get("body") or ""
             title_text = reddit_content_dict.get("title") or ""
-<<<<<<< HEAD
-            content_text = (body_text + " " + title_text).lower().strip()
-
-            keyword_in_content = (
-                all(keyword.lower() in content_text for keyword in synapse.keywords)
-                if content_text
-                else False
-            )
-
-=======
             content_text = (body_text + ' ' + title_text).lower().strip()
             
             # Apply keyword matching based on keyword_mode
@@ -1200,7 +1135,6 @@
             else:  # keyword_mode == 'any'  
                 keyword_in_content = any(keyword.lower() in content_text for keyword in synapse.keywords) if content_text else False
             
->>>>>>> d11421df
             if not (subreddit_match or keyword_in_content):
                 bt.logging.debug(
                     f"Reddit keyword mismatch in subreddit: '{post_community}' and content: '{content_text}'"
