import random
import json
import asyncio
import statistics
from typing import Dict, List, Tuple, Optional
import bittensor as bt
from common.data import DataSource, DataLabel, DataEntity
from common.protocol import OnDemandRequest
from common.organic_protocol import OrganicRequest
from common.constants import X_ON_DEMAND_CONTENT_EXPIRATION_DATE
from common import constants, utils
from scraping.provider import ScraperProvider
from scraping.x.enhanced_apidojo_scraper import EnhancedApiDojoTwitterScraper
from scraping.x.on_demand_model import EnhancedXContent
from scraping.reddit.model import RedditContent
from scraping.youtube.model import YouTubeContent
from scraping.scraper import ScrapeConfig
from common.date_range import DateRange
import datetime as dt
from vali_utils.miner_evaluator import MinerEvaluator


class OrganicQueryProcessor:
    """Handles organic query processing, cross-validation, and miner evaluation"""
    
    def __init__(self, 
                 wallet: bt.wallet,
                 metagraph: bt.metagraph, 
                 evaluator: MinerEvaluator):
        self.wallet = wallet
        self.metagraph = metagraph
        self.evaluator = evaluator
        
        # constants
        self.NUM_MINERS_TO_QUERY = 5
        self.CROSS_VALIDATION_SAMPLE_SIZE = 10
        self.MIN_CONSENSUS = 0.3    # if consensus is <30% of request size, consensus penalties skipped
        
        # Volume verification constants
        self.VOLUME_VERIFICATION_RATE = 0.1    # 10% chance to perform volume verification rescrape
        self.VOLUME_CONSENSUS_THRESHOLD = 0.8  # 80% of requested limit threshold
    

    def update_metagraph(self, metagraph = bt.metagraph):
        """Updates metagraph for the Organic Query Processor."""
        bt.logging.info("Updating metagraph for OrganicQueryProcessor.")
        self.metagraph = metagraph


    async def process_organic_query(self, synapse: OrganicRequest) -> OrganicRequest:
        """
        Main entry point for processing organic queries
        """
        bt.logging.info(f"Processing organic query for source: {synapse.source}")
        
        try:
            # Step 1: Select miners for querying
            selected_miners = self._select_miners()
            if not selected_miners:
                return self._create_error_response(synapse, "Not enough miners available")
            
            # Step 2: Query miners
            miner_responses, miner_data_counts = await self._query_miners(synapse, selected_miners)
            
            # Step 3: Apply basic penalties (timeouts, empty responses)
            non_responsive_uids, empty_uids, early_response = await self._apply_basic_penalties(synapse, selected_miners, miner_responses)
            
            # If early response (all miners empty), return immediately
            if early_response:
                return early_response
            
            # Step 4: Calculate consensus, check for volume verification, and apply volume-based penalties
            consensus_count = self._calculate_volume_consensus(miner_data_counts)
            volume_verification_response = await self._apply_volume_penalties(synapse, miner_data_counts, selected_miners, consensus_count)
            if volume_verification_response:
                return volume_verification_response
            
            # Step 5: Perform cross-validation 
            validation_results = await self._perform_cross_validation(synapse, miner_responses)
            
            # Step 6: Calculate final scores with all penalties applied
            miner_scores, failed_miners = self._apply_validation_penalties(miner_responses, validation_results)
            
            # Step 7: Pool only valid responses (excludes failed miners)
            pooled_data = self._pool_valid_responses(miner_responses, failed_miners)
            
            # Step 7.5: If no valid data pooled, perform rescrape fallback
            verification_data = None
            if not pooled_data:
                bt.logging.info("No valid data pooled from miners - performing rescrape fallback")
                verification_data = await self._perform_verification_rescrape(synapse)
                if verification_data:
                    bt.logging.info(f"Rescrape fallback found {len(verification_data)} items")
                    pooled_data = verification_data
                else:
                    bt.logging.info("Rescrape fallback found no data")
            
            # Step 8: Apply delayed penalties to empty miners (only if data was actually available)
            self._apply_delayed_empty_penalties(empty_uids, pooled_data, verification_data)
            
            # Step 9: Format response
            return self._create_success_response(
                synapse, miner_responses, miner_scores, pooled_data, {
                    'selected_miners': selected_miners,
                    'non_responsive_uids': non_responsive_uids,
                    'empty_uids': empty_uids,
                    'validation_results': validation_results
                }
            )
            
        except Exception as e:
            bt.logging.error(f"Error in organic query processing: {str(e)}")
            return self._create_error_response(synapse, str(e))
    

    def _select_miners(self) -> List[int]:
        """Select diverse set of miners for querying"""
        miner_uids = utils.get_miner_uids(self.metagraph, self.evaluator.vpermit_rao_limit)
        miner_scores = [(uid, float(self.metagraph.I[uid])) for uid in miner_uids]
        miner_scores.sort(key=lambda x: x[1], reverse=True)
        
        # Take top 60% of miners (but at least 5 if available)
        top_count = max(5, int(len(miner_scores) * 0.6))
        top_miners = miner_scores[:top_count]
        
        if len(top_miners) < 2:
            return []
        
        # Select diverse miners
        selected_miners = []
        selected_coldkeys = set()
        
        while len(selected_miners) < self.NUM_MINERS_TO_QUERY and top_miners:
            idx = random.randint(0, len(top_miners) - 1)
            uid, _ = top_miners.pop(idx)
            coldkey = self.metagraph.coldkeys[uid]
            
            if coldkey not in selected_coldkeys or len(selected_coldkeys) < 2:
                selected_miners.append(uid)
                selected_coldkeys.add(coldkey)
        
        # Fill remaining slots if needed
        if len(selected_miners) < 1:
            for uid in utils.get_miner_uids(self.metagraph, self.evaluator.vpermit_rao_limit):
                if uid not in selected_miners:
                    selected_miners.append(uid)
                    if len(selected_miners) >= self.NUM_MINERS_TO_QUERY:
                        break
        
        bt.logging.info(f"Selected {len(selected_miners)} miners for query: {selected_miners}")
        return selected_miners
    

    async def _query_miners(self, synapse: OrganicRequest, selected_miners: List[int]) -> Tuple[Dict[int, List], Dict[int, int]]:
        """Query selected miners and return their responses"""
        on_demand_synapse = OnDemandRequest(
            source=DataSource[synapse.source.upper()],
            usernames=synapse.usernames,
            keywords=synapse.keywords,
<<<<<<< HEAD
            start_datetime=synapse.start_datetime,
            end_datetime=synapse.end_datetime,
=======
            keyword_mode=synapse.keyword_mode,
            start_date=synapse.start_date,
            end_date=synapse.end_date,
>>>>>>> 9da0e67d
            limit=synapse.limit,
            version=constants.PROTOCOL_VERSION
        )
        
        miner_responses = {}
        miner_data_counts = {}
        
        async with bt.dendrite(wallet=self.wallet) as dendrite:
            axons = [self.metagraph.axons[uid] for uid in selected_miners]
            responses = await dendrite.forward(
                axons=axons,
                synapse=on_demand_synapse,
                timeout=30
            )
            
            for i, response in enumerate(responses):
                if i < len(selected_miners):
                    uid = selected_miners[i]
                    hotkey = self.metagraph.hotkeys[uid]
                    
                    if response is not None and hasattr(response, 'data'):
                        data = getattr(response, 'data', [])
                        data_count = len(data) if data else 0
                        
                        # Early format validation
                        if data_count > 0:
                            if self._validate_miner_data_format(synapse, data, uid):
                                miner_responses[uid] = data
                                miner_data_counts[uid] = data_count
                                bt.logging.info(f"Miner {uid} ({hotkey}) returned {data_count} valid items")
                            else:
                                # Format validation failed - treat as empty response
                                miner_responses[uid] = []
                                miner_data_counts[uid] = 0
                                bt.logging.warning(f"Miner {uid} ({hotkey}) failed format validation - treating as empty")
                        else:
                            miner_responses[uid] = data
                            miner_data_counts[uid] = data_count
                            bt.logging.info(f"Miner {uid} ({hotkey}) returned {data_count} items")
                    else:
                        bt.logging.error(f"Miner {uid} ({hotkey}) failed to respond properly")
        
        return miner_responses, miner_data_counts
    

    def _validate_miner_data_format(self, synapse: OrganicRequest, data: List, miner_uid: int) -> bool:
        """
        Validate miner data format by testing conversion to appropriate content model.
        Validates all items in the response and checks for duplicates within the response.
        
        Args:
            synapse: The organic request with source info
            data: List of data items from the miner 
            miner_uid: UID of the miner for logging
            
        Returns:
            bool: True if all items have valid format and no duplicates, False otherwise
        """
        if not data:
            return True  # Empty is valid
            
        source = synapse.source.upper()
        seen_post_ids = set()

        for i, item in enumerate(data):
            try:
                # Validate basic DataEntity structure
                if not isinstance(item, DataEntity):
                    bt.logging.debug(f"Miner {miner_uid}: Item {i} is not a DataEntity")
                    return False
                    
                if not item.uri or not item.content:
                    bt.logging.debug(f"Miner {miner_uid}: Item {i} missing required fields (uri, content)")
                    return False
                
                # Check for duplicates within this miner's response
                post_id = self._get_post_id(item)
                if post_id in seen_post_ids:
                    bt.logging.info(f"Miner {miner_uid} has duplicate posts in response (item {i}): {post_id}")
                    return False
                seen_post_ids.add(post_id)
                
                # Test conversion to appropriate content model based on source
                if source == 'X':
                    enhanced_content = EnhancedXContent.from_data_entity(item)
                    
                elif source == 'REDDIT':
                    # Parse the content JSON to validate structure
                    reddit_content = RedditContent.from_data_entity(item)
                    
                else:   # source == 'YOUTUBE'
                    youtube_content = YouTubeContent.from_data_entity(item)
                    
            except Exception as e:
                bt.logging.info(f"Miner {miner_uid} format validation failed on item {i}: {str(e)}")
                return False
        
        bt.logging.trace(f"Miner {miner_uid}: Successfully validated all {len(data)} items for formatting and duplicates.")
        return True
    

    async def _apply_basic_penalties(self, 
                                     synapse: OrganicRequest,
                                     selected_miners: List[int], 
                                     miner_responses: Dict[int, List]) -> Tuple[List[int], List[int], Optional[OrganicRequest]]:
        """Apply penalties for timeouts and empty responses, with data check rescrape"""
        # Non-responsive miners
        non_responsive_uids = [uid for uid in selected_miners if uid not in miner_responses]
        for uid in non_responsive_uids:
            bt.logging.info(f"Applying penalty to non-responsive miner {uid}")
            self.evaluator.scorer.apply_ondemand_penalty(uid=uid, mult_factor=1.0)
        
        # Empty response miners
        empty_uids = [uid for uid, rows in miner_responses.items() if len(rows) == 0]
        
        # Check if ALL responding miners returned empty data
        responding_miners = [uid for uid in selected_miners if uid in miner_responses]
        all_empty = len(responding_miners) > 0 and all(len(miner_responses[uid]) == 0 for uid in responding_miners)
        
        if all_empty:
            bt.logging.info("All miners returned empty results - performing data check rescrape")
            verification_data = await self._perform_verification_rescrape(synapse)
            
            if verification_data:
                bt.logging.info(f"Verification found {len(verification_data)} items - applying penalties and returning verification data")
                # Apply penalties to all miners that returned empty results when data exists
                for uid in empty_uids:
                    bt.logging.info(f"Applying penalty to miner {uid} for returning empty results when data exists")
                    self.evaluator.scorer.apply_ondemand_penalty(uid=uid, mult_factor=1.0)
                
                # Return verification data as response
                processed_data = self._process_response_data(synapse, verification_data)
                synapse.status = "success"
                synapse.data = processed_data[:synapse.limit]
                synapse.meta = {
                    "verification_rescrape": True,
                    "items_returned": len(processed_data),
                    "miners_queried": len(selected_miners),
                    "all_miners_empty": True
                }
                return non_responsive_uids, empty_uids, synapse
            else:
                bt.logging.info("Verification found no data - empty response is legitimate, exiting early")
                # Return empty response using existing method and exit early
                metadata = {
                    'selected_miners': selected_miners,
                    'miner_responses': miner_responses,
                    'verification_rescrape': True,
                    'no_data_available': True
                }
                empty_response = self._create_empty_response(synapse, metadata)
                empty_response.meta.update({
                    "verification_rescrape": True,
                    "all_miners_empty": True,
                    "no_data_available": True
                })
                return non_responsive_uids, empty_uids, empty_response
            
        # Note: Empty miner penalties are delayed until the end of processing
        # to avoid penalizing miners who correctly return 0 rows when no data exists
        return non_responsive_uids, empty_uids, None


    def _calculate_volume_consensus(self, miner_data_counts: Dict[int, int]) -> Optional[float]:
        """
        Calculate volume consensus from miner data counts.
        Returns the higher of mean and median of non-zero responses, or None if insufficient data.
        """
        if not miner_data_counts or len(miner_data_counts) < 2:
            return None
        
        # Filter out miners with 0 posts for consensus calculation
        non_zero_counts = [count for count in miner_data_counts.values() if count > 0]
        
        if len(non_zero_counts) < 2:
            return None
        
        # Calculate consensus metrics from miners who actually found data
        median_count = statistics.median(non_zero_counts)
        mean_count = statistics.mean(non_zero_counts) 
        consensus_count = max(median_count, mean_count)
        
        bt.logging.info(f"Volume consensus: {consensus_count:.1f} posts (median: {median_count}, mean: {mean_count:.1f})")
        return consensus_count


    def _apply_consensus_volume_penalties(self, miner_data_counts: Dict[int, int], requested_limit: int, consensus_count: Optional[float]) -> List[int]:
        """
        Apply consensus volume penalties when verification is not triggered.
        """
        if consensus_count is None:
            bt.logging.info("Not enough miners with data for consensus - skipping volume penalties")
            return []
        
        # Only apply penalties if consensus shows meaningful data availability
        min_consensus_threshold = requested_limit * self.MIN_CONSENSUS  # At least 30% of request
        if consensus_count < min_consensus_threshold:
            bt.logging.info("Consensus shows limited data available - skipping volume penalties")
            return []
        
        penalized_miners = []
        
        for uid, post_count in miner_data_counts.items():
            if post_count > 0 and post_count < consensus_count: 
                # Calculate mult_factor based on degree of underperformance
                # Scale from 0.0 (at consensus) to 1.0 (at zero posts)
                underperformance_ratio = 1.0 - (post_count / consensus_count)
                
                # Apply penalty only if underperformance is significant (>20%)
                if underperformance_ratio > 0.2:
                    # Scale mult_factor: 0.2 underperformance = 0.1 mult_factor, 1.0 underperformance = 1.0 mult_factor
                    mult_factor = min((underperformance_ratio - 0.2) / 0.8, 1.0)
                    
                    penalized_miners.append(uid)
                    bt.logging.info(f"Miner {uid}: {post_count} posts vs consensus {consensus_count:.1f} "
                                   f"({underperformance_ratio:.1%} underperformance, {mult_factor:.2f} penalty)")
                    
                    self.evaluator.scorer.apply_ondemand_penalty(uid=uid, mult_factor=mult_factor)
        
        bt.logging.info(f"Applied consensus volume penalties to {len(penalized_miners)} miners")
        return penalized_miners

    
    def _apply_delayed_empty_penalties(self, empty_uids: List[int], pooled_data: List, verification_data: Optional[List]) -> None:
        """
        Apply penalties to empty miners only if data was actually available.
        This prevents penalizing miners who correctly return 0 rows when no legitimate data exists.
        
        Args:
            empty_uids: List of miner UIDs that returned empty responses
            pooled_data: Final pooled data from valid miners  
            verification_data: Data from verification rescrape (if performed)
        """
        if not empty_uids:
            return
            
        has_valid_pooled_data = pooled_data and len(pooled_data) > 0
        has_verification_data = verification_data and len(verification_data) > 0
        
        if has_valid_pooled_data or has_verification_data:
            # Data for this request actually exists, so empty miners should be penalized
            for uid in empty_uids:
                bt.logging.info(f"Applying delayed penalty to empty miner {uid} - data was available")
                self.evaluator.scorer.apply_ondemand_penalty(uid=uid, mult_factor=1.0)
        else:
            bt.logging.info(f"No penalties for {len(empty_uids)} empty miners - no data was actually available")


    async def _apply_volume_penalties(self, 
                                      synapse: OrganicRequest, 
                                      miner_data_counts: Dict[int, int], 
                                      selected_miners: List[int], 
                                      consensus_count: Optional[float]) -> Optional[OrganicRequest]:
        """
        Check if volume consensus is below threshold and potentially perform verification rescrape.
        Returns early response if verification is triggered, None otherwise.
        """
        if consensus_count is None:
            bt.logging.info("No consensus available for volume verification check")
            return None
        
        # Check if consensus is below threshold
        threshold_count = synapse.limit * self.VOLUME_CONSENSUS_THRESHOLD
        
        if consensus_count >= threshold_count:
            bt.logging.info(f"Volume consensus {consensus_count:.1f} meets threshold {threshold_count:.1f}")
            return None
        
        bt.logging.info(f"Volume consensus {consensus_count:.1f} below threshold {threshold_count:.1f}")
        
        should_apply_concensus_penalty_instead_of_rescrape_verification = random.random() > self.VOLUME_VERIFICATION_RATE
        if should_apply_concensus_penalty_instead_of_rescrape_verification:
            bt.logging.info("Volume verification not triggered, applying volume consensus penalties...")
            self._apply_consensus_volume_penalties(miner_data_counts, synapse.limit, consensus_count)
            return None
        
        bt.logging.info("Volume verification triggered - performing verification rescrape")
        
        # Perform verification rescrape
        verification_data = await self._perform_verification_rescrape(synapse)
        
        if verification_data is None:
            bt.logging.info("Volume verification failed - no data found")
            return None
        
        verification_count = len(verification_data)
        bt.logging.info(f"Volume verification found {verification_count} items")
        
        # Apply scaled penalties based on verification results
        bt.logging.info(f"Applying scaled penalties based on verification count ({verification_count})")
        
        for uid, miner_count in miner_data_counts.items():
            if miner_count > 0:
                # Check for fake data padding if verification rescrape wasn't capped
                if verification_count < synapse.limit and miner_count > verification_count:
                        bt.logging.info(f"Miner {uid}: fake data padding detected - {miner_count} posts vs {verification_count} verified, applying full penalty")
                        self.evaluator.scorer.apply_ondemand_penalty(uid=uid, mult_factor=1.0)
                        continue
                
                # Apply scaled penalties based on underperformance
                underperformance_ratio = max(0, (verification_count - miner_count) / verification_count)
                mult_factor = min(underperformance_ratio, 1.0)
                
                if mult_factor > 0.1:  # Only penalize underperformance of > 10%
                    bt.logging.info(f"Miner {uid}: {miner_count} posts vs {verification_count} verified "
                                   f"({underperformance_ratio:.1%} underperformance, {mult_factor:.2f} penalty)")
                    self.evaluator.scorer.apply_ondemand_penalty(uid=uid, mult_factor=mult_factor)
        
        # Return verification data as response
        processed_data = self._process_response_data(synapse, verification_data)
        synapse.status = "success"
        synapse.data = processed_data[:synapse.limit]
        synapse.meta = {
            "volume_verification_triggered": True,
            "verification_data_count": verification_count,
            "volume_consensus": consensus_count,
            "threshold_count": threshold_count,
            "items_returned": len(processed_data),
            "miners_queried": len(selected_miners)
        }
        
        return synapse
    

    async def _perform_cross_validation(self, synapse: OrganicRequest, miner_responses: Dict[int, List]) -> Dict[str, bool]:
        """Perform cross-validation on pooled miner responses"""
        bt.logging.info("Starting cross-validation process...")
        
        # Pool all responses
        all_posts, post_to_miners = self._pool_responses(miner_responses)
        
        # Select posts for validation
        posts_to_validate = self._select_validation_posts(all_posts, post_to_miners, miner_responses)
        
        # Perform actual validation
        validation_results = await self._validate_posts(synapse, posts_to_validate)
        
        bt.logging.info(f"Cross-validation completed: {sum(validation_results.values())}/{len(validation_results)} passed")
        return validation_results
    

    async def _perform_verification_rescrape(self, synapse: OrganicRequest) -> Optional[List]:
        """Perform verification rescrape using the same logic as miners"""
        try:
            # Initialize scraper based on source
            if synapse.source.upper() == 'X':
                scraper = EnhancedApiDojoTwitterScraper()
            else:
                scraper_id = self.evaluator.PREFERRED_SCRAPERS.get(DataSource[synapse.source.upper()])
                scraper = ScraperProvider().get(scraper_id) if scraper_id else None
            
            if not scraper:
                bt.logging.warning(f"No scraper available for verification of {synapse.source}")
                return None
            
            # Create verification config (limited scope)
            labels = []
            if synapse.keywords:
                labels.extend([DataLabel(value=k) for k in synapse.keywords])
            if synapse.usernames:
                labels.extend([DataLabel(value=f"@{u.strip('@')}" if not u.startswith('@') else u) for u in synapse.usernames])
            
            start_date = utils.parse_iso_date(synapse.start_datetime) if synapse.start_datetime else dt.datetime.now(dt.timezone.utc) - dt.timedelta(days=1)
            end_date = utils.parse_iso_date(synapse.end_datetime) if synapse.end_datetime else dt.datetime.now(dt.timezone.utc)
            
            verify_config = ScrapeConfig(
                entity_limit=synapse.limit,  
                date_range=DateRange(start=start_date, end=end_date),
                labels=labels,
            )
            
            # Perform scraping based on source
            if synapse.source.upper() == 'X':
                await scraper.on_demand_scrape(usernames=synapse.usernames,
                                               keywords=synapse.keywords,
                                               keyword_mode=synapse.keyword_mode,
                                               start_datetime=start_date,
                                               end_datetime=end_date,
                                               limit=synapse.limit)
                enhanced_content = scraper.get_enhanced_content()
                # Convert EnhancedXContent to DataEntities
                verification_data = [EnhancedXContent.to_enhanced_data_entity(content=content) for content in enhanced_content]
            elif synapse.source.upper() == 'REDDIT':
                verification_data = await scraper.on_demand_scrape(usernames=synapse.usernames,
                                                                   subreddit=synapse.keywords[0] if synapse.keywords else None,
                                                                   keywords=synapse.keywords[1:] if len(synapse.keywords) > 1 else None,
                                                                   keyword_mode=synapse.keyword_mode,
                                                                   start_datetime=start_date,
                                                                   end_datetime=end_date,
                                                                   limit=synapse.limit)
            elif synapse.source.upper() == 'YOUTUBE':
                yt_label = DataLabel(value=YouTubeContent.create_channel_label(synapse.usernames[0]))
                verify_config = ScrapeConfig(
                    entity_limit=synapse.limit,  
                    date_range=DateRange(start=start_date, end=end_date),
                    labels=[yt_label],
                )
                verification_data = await scraper.scrape(verify_config)
            
            return verification_data if verification_data else None
            
        except Exception as e:
            bt.logging.error(f"Error during verification rescrape: {str(e)}")
            return None
    

    def _pool_responses(self, miner_responses: Dict[int, List]) -> Tuple[List, Dict[str, List[int]]]:
        """Pool all miner responses and track duplicates"""
        all_posts = []
        post_to_miners = {}
        
        for uid, posts in miner_responses.items():
            if not posts:
                continue
            
            for post in posts:
                post_id = self._get_post_id(post)
                
                if post_id not in post_to_miners:
                    post_to_miners[post_id] = []
                    all_posts.append(post)
                
                post_to_miners[post_id].append(uid)
        
        bt.logging.info(f"Found {len(all_posts)} unique posts with {sum(len(miners) - 1 for miners in post_to_miners.values())} duplicates")
        return all_posts, post_to_miners
    

    def _select_validation_posts(self, all_posts: List, post_to_miners: Dict[str, List[int]], miner_responses: Dict[int, List]) -> List:
        """Select posts for validation: first ensure miner coverage, then use weighted distribution for remaining slots"""
        validation_sample_size = min(self.CROSS_VALIDATION_SAMPLE_SIZE, len(all_posts))
        
        if validation_sample_size == 0:
            return []
        
        posts_to_validate = []
        selected_post_ids = set()
        
        # Miner coverage - randomly select one post from each miner with non-empty responses
        miners_with_data = [uid for uid, responses in miner_responses.items() if responses]
        coverage_slots = min(validation_sample_size, len(miners_with_data))
        
        bt.logging.info(f"Allocating {coverage_slots} slots for miner coverage from {len(miners_with_data)} miners with data")
        
        for uid in miners_with_data[:coverage_slots]:
            miner_posts = miner_responses[uid]
            if miner_posts:
                # Randomly select from this miner's posts that haven't been selected yet
                available_posts = [p for p in miner_posts if self._get_post_id(p) not in selected_post_ids]
                if available_posts:
                    selected_post = random.choice(available_posts)
                    posts_to_validate.append(selected_post)
                    selected_post_ids.add(self._get_post_id(selected_post))
        
        # Weighted selection for remaining slots targeting suspicious posts
        remaining_slots = validation_sample_size - len(posts_to_validate)
        
        if remaining_slots > 0:
            bt.logging.info(f"Using weighted selection for {remaining_slots} remaining slots")
            
            # Create list of (post, miner_count) tuples for remaining posts
            remaining_posts = []
            for post in all_posts:
                post_id = self._get_post_id(post)
                if post_id not in selected_post_ids:
                    miner_count = len(post_to_miners.get(post_id, []))
                    remaining_posts.append((post, miner_count))
            
            if remaining_posts:
                # Group remaining posts by miner count
                posts_by_count = {}
                for post, count in remaining_posts:
                    if count not in posts_by_count:
                        posts_by_count[count] = []
                    posts_by_count[count].append(post)
                
                total_miners = len(miner_responses)
                
                # Create weighted pool - only include posts not already selected
                weighted_posts = []
                for count, posts in posts_by_count.items():
                    weight = max(1, total_miners - count + 1)
                    for post in posts:
                        post_id = self._get_post_id(post)
                        if post_id not in selected_post_ids:
                            weighted_posts.extend([post] * weight)
                
                # Sample from weighted pool without replacement
                for _ in range(remaining_slots):
                    if not weighted_posts:
                        break
                        
                    selected_post = random.choice(weighted_posts)
                    post_id = self._get_post_id(selected_post)
                    
                    posts_to_validate.append(selected_post)
                    selected_post_ids.add(post_id)
                    
                    weighted_posts = [p for p in weighted_posts if self._get_post_id(p) != post_id]
        
        # Log the final distribution
        count_distribution = {}
        coverage_distribution = {}
        for i, post in enumerate(posts_to_validate):
            post_id = self._get_post_id(post)
            count = len(post_to_miners.get(post_id, []))
            count_distribution[count] = count_distribution.get(count, 0) + 1
            
            # Track which posts came from coverage vs weighted selection
            if i < coverage_slots:
                coverage_distribution[count] = coverage_distribution.get(count, 0) + 1
        
        # Verify no duplicates in final selection
        final_post_ids = [self._get_post_id(p) for p in posts_to_validate]
        assert len(final_post_ids) == len(set(final_post_ids)), f"Duplicate posts in validation selection: {len(final_post_ids)} total, {len(set(final_post_ids))} unique"
        
        return posts_to_validate


    async def _validate_posts(self, synapse: OrganicRequest, posts_to_validate: List[DataEntity]) -> Dict[str, bool]:
        """
        Performs request field matching, enhanced field validation, and content validation on posts. 
        """
        validation_results = {}
        
        if not posts_to_validate:
            return validation_results
        
        # Create validation tasks for concurrent execution
        validation_tasks = []
        post_ids = []
        
        for post in posts_to_validate:
            bt.logging.info(f"Post for validation: {post}")
            post_id = self._get_post_id(post)
            post_ids.append(post_id)
            
            # Create async task for validation
            task = self._validate_entity(synapse=synapse, entity=post, post_id=post_id)
            validation_tasks.append(task)
        
        # Run all validations concurrently
        if validation_tasks:
            validation_task_results = await asyncio.gather(*validation_tasks, return_exceptions=True)
            
            # Process results
            task_index = 0
            for i, post_id in enumerate(post_ids):
                if post_id in validation_results:
                    continue  # Already failed conversion
                    
                result = validation_task_results[task_index]
                task_index += 1
                
                if isinstance(result, Exception):
                    bt.logging.error(f"Validation error for {post_id}: {str(result)}")
                    validation_results[post_id] = False
                else:
                    validation_results[post_id] = result
        
        return validation_results
    

    def _validate_time_range(self, synapse: OrganicRequest, post_timestamp: dt.datetime) -> bool:
        """
        Validate that the post timestamp falls within the requested time range.
        
        Args:
            synapse: The organic request with time range
            post_timestamp: The timestamp of the post
            
        Returns:
            bool: True if timestamp is within range, False otherwise
        """
        try:
            if synapse.start_datetime:
                start_dt = utils.parse_iso_date(synapse.start_datetime)
                if post_timestamp < start_dt:
                    bt.logging.debug(f"Post timestamp {post_timestamp} is before start datetime {start_dt}")
                    return False
                    
            if synapse.end_datetime:
                end_dt = utils.parse_iso_date(synapse.end_datetime)
                if post_timestamp > end_dt:
                    bt.logging.debug(f"Post timestamp {post_timestamp} is after end datetime {end_dt}")
                    return False
                    
            return True
            
        except Exception as e:
            bt.logging.error(f"Error validating time range: {str(e)}")
            return False
    

    def _validate_x_metadata_completeness(self, x_content: EnhancedXContent) -> bool:
        """
        Validate that X content has all required tweet metadata fields present.
        
        Args:
            x_content: The EnhancedXContent object to validate
            
        Returns:
            bool: True if all required metadata is present, False otherwise
        """
        try:
            # All tweet metadata fields are required for organic responses
            required_fields = [
                ('tweet_id', 'Tweet ID'),
                ('like_count', 'Like count'),
                ('retweet_count', 'Retweet count'),
                ('reply_count', 'Reply count'),
                ('quote_count', 'Quote count'),
                ('is_retweet', 'Is retweet flag'),
                ('is_reply', 'Is reply flag'),
                ('is_quote', 'Is quote flag')
            ]
            
            missing_fields = []
            
            # Check all required fields
            for field_name, display_name in required_fields:
                field_value = getattr(x_content, field_name, None)
                if field_value is None:
                    missing_fields.append(display_name)
            
            # Fail validation if any required fields are missing
            if missing_fields:
                bt.logging.info(f"Tweet {x_content.url} missing required metadata: {missing_fields}")
                return False
            
            # ensure numeric fields are actually numeric
            numeric_fields = ['like_count', 'retweet_count', 'reply_count', 'quote_count']
            for field_name in numeric_fields:
                field_value = getattr(x_content, field_name, None)
                if field_value is not None and not isinstance(field_value, (int, float)):
                    try:
                        # Try to convert to int
                        int(field_value)
                    except (ValueError, TypeError):
                        bt.logging.info(f"Tweet {x_content.url} has invalid {field_name}: {field_value} (not numeric)")
                        return False
            
            # ensure boolean fields are actually boolean
            boolean_fields = ['is_retweet', 'is_reply', 'is_quote']
            for field_name in boolean_fields:
                field_value = getattr(x_content, field_name, None)
                if field_value is not None and not isinstance(field_value, bool):
                    bt.logging.info(f"Tweet {x_content.url} has invalid {field_name}: {field_value} (not boolean)")
                    return False
            
            return True
            
        except Exception as e:
            bt.logging.error(f"Error validating X metadata completeness: {str(e)}")
            return False
    

    async def _validate_entity(self, synapse: OrganicRequest, entity: DataEntity, post_id: str) -> bool:
        """
        Three-phase validation:
        1. Request field validation 
        2. Metadata completeness validation 
        3. Scraper validation 
        """
        try:
            entity_for_validation = entity

            # Phase 1: Request field validation 
            if not self._validate_request_fields(synapse, entity):
                bt.logging.error(f"Post {post_id} failed request field validation")
                return False
            
            # Phase 2: Metadata completeness validation (X only)
            if synapse.source.upper() == 'X':
                x_content = EnhancedXContent.from_data_entity(entity)
                if not self._validate_x_metadata_completeness(x_content=x_content):
                    bt.logging.error(f"Post {post_id} failed metadata completeness validation")
                    return False
                entity_for_validation = EnhancedXContent.to_data_entity(content=x_content)
            
            # Phase 3: Scraper validation (only if previous validation passes)
            scraper_result = await self._validate_with_scraper(synapse, entity_for_validation, post_id)
            return scraper_result
            
        except Exception as e:
            bt.logging.error(f"Validation error for {post_id}: {str(e)}")
            return False
    

    def _validate_request_fields(self, synapse: OrganicRequest, entity: DataEntity) -> bool:
        """
        Validates whether the returned content fields match the request fields.
        """
        try:
            if synapse.source.upper() == 'X':
                return self._validate_x_request_fields(synapse, x_entity=entity)
            elif synapse.source.upper() == 'REDDIT':
                return self._validate_reddit_request_fields(synapse, reddit_entity=entity)
            elif synapse.source.upper() == 'YOUTUBE':
                return self._validate_youtube_request_fields(synapse, youtube_entity=entity)
        except Exception as e:
            bt.logging.error(f"Error in request field validation: {str(e)}")
            return False
    

    def _validate_x_request_fields(self, synapse: OrganicRequest, x_entity: DataEntity) -> bool:
        """X request field validation with the X DataEntity"""
        x_content_dict = json.loads(x_entity.content.decode('utf-8'))
        # Username validation
        if synapse.usernames:
            requested_usernames = [u.strip('@').lower() for u in synapse.usernames]
            user_dict = x_content_dict.get("user", {})
            post_username = user_dict.get("username", "").strip('@').lower()
            if not post_username or post_username not in requested_usernames:
                bt.logging.debug(f"Username mismatch: {post_username} not in: {requested_usernames}")
                return False
        
        # Keyword validation
        if synapse.keywords:
            post_text = x_content_dict.get("text")
            now = dt.datetime.now(dt.timezone.utc)
            if now <= X_ON_DEMAND_CONTENT_EXPIRATION_DATE:
                if not post_text:
                    bt.logging.debug("'text' field not found, using 'content' as fallback. This fallback will expire Aug 25 2025.")
                    post_text = x_content_dict.get("content", "")
                
            post_text = post_text.lower()

            # Apply keyword matching based on keyword_mode
            keyword_mode = synapse.keyword_mode
            if keyword_mode == 'all':
                if not all(keyword.lower() in post_text for keyword in synapse.keywords):
                    bt.logging.debug(f"Not all keywords ({synapse.keywords}) found in post: {post_text}")
                    return False
            else:  # keyword_mode == 'any'
                if not any(keyword.lower() in post_text for keyword in synapse.keywords):
                    bt.logging.debug(f"None of the keywords ({synapse.keywords}) found in post: {post_text}")
                    return False
        
        # Time range validation
        if not self._validate_time_range(synapse, x_entity.datetime):
            return False
        
        return True
    

    def _validate_reddit_request_fields(self, synapse: OrganicRequest, reddit_entity: DataEntity) -> bool:
        """Reddit request field validation with the Reddit DataEntity"""
        reddit_content_dict = json.loads(reddit_entity.content.decode('utf-8'))
        # Username validation
        if synapse.usernames:
            requested_usernames = [u.lower() for u in synapse.usernames]
            post_username = reddit_content_dict.get("username")
            if not post_username or post_username.lower() not in requested_usernames:
                bt.logging.debug(f"Reddit username mismatch: {post_username} not in: {requested_usernames}")
                return False
        
        # Keywords validation (subreddit or content)
        if synapse.keywords:
            post_community = reddit_content_dict.get("communityName")
            if post_community:
                post_community = post_community.lower().removeprefix('r/')
                subreddit_match = any(keyword.lower().removeprefix('r/') == post_community 
                                    for keyword in synapse.keywords)
            else:
                subreddit_match = False
            
            body_text = reddit_content_dict.get("body") or ""
            title_text = reddit_content_dict.get("title") or ""
            content_text = (body_text + ' ' + title_text).lower().strip()
            
            # Apply keyword matching based on keyword_mode
            keyword_mode = synapse.keyword_mode
            if keyword_mode == 'all':
                keyword_in_content = all(keyword.lower() in content_text for keyword in synapse.keywords) if content_text else False
            else:  # keyword_mode == 'any'  
                keyword_in_content = any(keyword.lower() in content_text for keyword in synapse.keywords) if content_text else False
            
            if not (subreddit_match or keyword_in_content):
                bt.logging.debug(f"Reddit keyword mismatch in subreddit: '{post_community}' and content: '{content_text}'")
                return False
        
        # Time range validation using non-obfuscated datetime
        if not self._validate_time_range(synapse, reddit_entity.datetime):
            return False
        
        return True
    

    def _validate_youtube_request_fields(self, synapse: OrganicRequest, youtube_entity: DataEntity) -> bool:
        """YouTube request field validation with the Youtube DataEntity"""
        youtube_content_dict = json.loads(youtube_entity.content.decode('utf-8'))

        # Username validation
        if synapse.usernames:
            requested_channels = [u.strip('@').lower() for u in synapse.usernames]
            requested_channel = requested_channels[0]   # take only the first requested channel
            channel_name = youtube_content_dict.get("channel_name")
            if not channel_name or channel_name.lower() != requested_channel.lower():
                bt.logging.debug(f"Channel mismatch: {channel_name} is not the requested channel: {requested_channel}")
                return False
            
        # Time range validation
        if not self._validate_time_range(synapse, youtube_entity.datetime):
            return False
        
        return True


    async def _validate_with_scraper(self, synapse: OrganicRequest, data_entity: DataEntity, post_id: str) -> bool:
        """
        Scraper validation working directly with content model.
        Converts to DataEntity using proper to_data_entity() methods.
        """
        try:
            scraper = self._get_scraper(synapse.source)
            if not scraper:
                bt.logging.warning(f"No scraper available for {synapse.source}")
                return False
            
            # Call scraper validation
            results = await scraper.validate([data_entity])
            if results and len(results) > 0:
                result = results[0]
                is_valid = result.is_valid if hasattr(result, 'is_valid') else bool(result)
                if not is_valid:
                    bt.logging.error(f"Post {post_id} failed scraper validation: {getattr(result, 'reason', 'Unknown')}")
                return is_valid
            else:
                bt.logging.error(f"No scraper validation results for {post_id}")
                return False
                
        except Exception as e:
            bt.logging.error(f"Scraper validation error for {post_id}: {str(e)}")
            return False
    

    def _get_scraper(self, source: str):
        """Get appropriate scraper for the data source"""
        try:
            if source.upper() == 'X':
                return EnhancedApiDojoTwitterScraper()
            else:
                scraper_id = self.evaluator.PREFERRED_SCRAPERS.get(DataSource[source.upper()])
                if scraper_id:
                    return ScraperProvider().get(scraper_id)
        except Exception as e:
            bt.logging.error(f"Error getting scraper for {source}: {str(e)}")
        return None
    

    def _apply_validation_penalties(self, miner_responses: Dict[int, List], validation_results: Dict[str, bool]) -> Tuple[Dict[int, int], List[int]]:
        """Calculate final scores incorporating all penalties and return failed miners"""
        miner_scores = {}
        failed_miners = []
        
        for uid in miner_responses.keys():
            if not miner_responses[uid]:
                miner_scores[uid] = 0
                failed_miners.append(uid)
                continue
            
            # Apply validation penalty
            miner_failed_validation = False
            validated_posts_count = 0
            
            for post in miner_responses[uid]:
                post_id = self._get_post_id(post)
                if post_id in validation_results:
                    validated_posts_count += 1
                    if not validation_results[post_id]:
                        miner_failed_validation = True
                        bt.logging.error(f"Miner {uid} failed validation for post {post_id}")
                        break
            
            if miner_failed_validation:
                miner_scores[uid] = 0
                failed_miners.append(uid)
                self.evaluator.scorer.apply_ondemand_penalty(uid=uid, mult_factor=1.0)
        
        bt.logging.info(f"Final miner scores: {miner_scores}")
        bt.logging.info(f"Failed validation miners: {failed_miners}")
        return miner_scores, failed_miners
    

    def _pool_valid_responses(self, miner_responses: Dict[int, List], failed_miners: List[int]) -> List:
        """Pool only responses from miners who passed validation"""
        failed_miner_set = set(failed_miners)
        seen_posts = set()
        pooled_data = []
        
        for uid, posts in miner_responses.items():
            if uid in failed_miner_set or not posts:
                continue
                
            for post in posts:
                post_id = self._get_post_id(post)
                if post_id not in seen_posts:
                    seen_posts.add(post_id)
                    pooled_data.append(post)
        
        bt.logging.info(f"Pooled {len(pooled_data)} unique posts from {len([uid for uid in miner_responses.keys() if uid not in failed_miner_set])} valid miners")
        return pooled_data
    

    def _create_success_response(self, synapse: OrganicRequest, miner_responses: Dict[int, List], 
                               miner_scores: Dict[int, int], pooled_data: List, metadata: Dict) -> OrganicRequest:
        """Create successful response with pooled data from all miners"""
        miners_with_valid_data = {uid: score for uid, score in miner_scores.items() if score > 0}
        
        if not miners_with_valid_data and not pooled_data:
            return self._create_empty_response(synapse, metadata)
        
        # Process pooled data from all miners (already deduplicated)
        processed_data = self._process_response_data(synapse, pooled_data)
        
        synapse.status = "success"
        synapse.data = processed_data[:synapse.limit]
        synapse.meta = {
            "miners_queried": len(metadata['selected_miners']),
            "miners_responded": len(miner_responses),
            "non_responsive_miners": len(metadata['non_responsive_uids']),
            "empty_response_miners": len(metadata['empty_uids']),
            "validation_success_rate": f"{sum(metadata['validation_results'].values())}/{len(metadata['validation_results'])}" if metadata['validation_results'] else "0/0",
            "items_returned": len(processed_data)
        }
        
        return synapse
    

    def _create_empty_response(self, synapse: OrganicRequest, metadata: Dict) -> OrganicRequest:
        """Create response when no valid data is available"""
        synapse.status = "success"
        synapse.data = []
        synapse.meta = {
            "miners_queried": len(metadata['selected_miners']),
            "miners_responded": len(metadata.get('miner_responses', {})),
            "consensus": "no_valid_data"
        }
        return synapse
    

    def _create_error_response(self, synapse: OrganicRequest, error_msg: str) -> OrganicRequest:
        """Create error response"""
        synapse.status = "error"
        synapse.meta = {"error": error_msg}
        synapse.data = []
        return synapse
    

    def _create_entity_dictionary(self, data_entity: DataEntity) -> Dict:
        """Create entity dictionary with nested structure instead of flattened"""
        entity_dict = {}

        # Top-level entity fields
        entity_dict["uri"] = data_entity.uri
        entity_dict["datetime"] = data_entity.datetime
        entity_dict["source"] = DataSource(data_entity.source).name
        entity_dict["label"] = data_entity.label.value if data_entity.label else None
        entity_dict["content_size_bytes"] = data_entity.content_size_bytes

        try:
            content_dict = json.loads(data_entity.content.decode("utf-8"))
            # Response content based off of the Data Source's given fields
            for item in content_dict:
                entity_dict[item] = content_dict.get(item)

        except Exception as e:
            bt.logging.error(f"Error decoding content from DataEntity. Content: {data_entity.content}")
            entity_dict["content"] = data_entity.content

        return entity_dict


    def _process_response_data(self, synapse: OrganicRequest, data: List) -> List[Dict]:
        """Process raw response data into standardized format"""
        processed_data = []
        
        for item in data:
            if isinstance(item, DataEntity):
                processed_data.append(self._create_entity_dictionary(data_entity=item))

            elif isinstance(item, Dict):
                processed_data.append(item)
        
        return processed_data
    

    def _get_post_id(self, post) -> str:
        """Generate consistent post identifier"""
        if isinstance(post, dict):
            return post.get('uri') or str(hash(str(sorted(post.items()))))
        else:
            return getattr(post, 'uri', None) or str(hash(str(post)))<|MERGE_RESOLUTION|>--- conflicted
+++ resolved
@@ -157,14 +157,9 @@
             source=DataSource[synapse.source.upper()],
             usernames=synapse.usernames,
             keywords=synapse.keywords,
-<<<<<<< HEAD
+            keyword_mode=synapse.keyword_mode,
             start_datetime=synapse.start_datetime,
             end_datetime=synapse.end_datetime,
-=======
-            keyword_mode=synapse.keyword_mode,
-            start_date=synapse.start_date,
-            end_date=synapse.end_date,
->>>>>>> 9da0e67d
             limit=synapse.limit,
             version=constants.PROTOCOL_VERSION
         )
