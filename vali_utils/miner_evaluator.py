--- conflicted
+++ resolved
@@ -114,17 +114,6 @@
 
         bt.logging.info(f"{hotkey}: Evaluating miner.")
 
-        ##########
-        # Query HuggingFace metadata
-        if uid == 123:  # TODO ADD THE OUR MINER HOTKEY
-            hf_metadata = await self._query_huggingface_metadata(hotkey, uid, axon_info)
-            if hf_metadata is not None:
-                bt.logging.info(f"{hotkey}: Retrieved HuggingFace metadata with {len(hf_metadata)} entries.")
-                # You can process or store this metadata as needed
-                # For now, we're just logging it
-            else:
-                bt.logging.info(f"{hotkey}: No HuggingFace metadata available for miner.")
-        ##########
 
         # Query the miner for the latest index.
         index = await self._update_and_get_miner_index(hotkey, uid, axon_info)
@@ -146,9 +135,7 @@
             )
             return
 
-<<<<<<< HEAD
-
-=======
+
         ##########
         # Query HuggingFace metadata
         if dt.datetime.now(dt.timezone.utc) >= HF_METADATA_QUERY_DATE:
@@ -160,7 +147,6 @@
             else:
                 bt.logging.info(f"{hotkey}: No HuggingFace metadata available for miner.")
         ##########
->>>>>>> 8e399a6c
         # From that index, find a data entity bucket to sample and get it from the miner.
         chosen_data_entity_bucket: DataEntityBucket = (
             vali_utils.choose_data_entity_bucket_to_query(index)
