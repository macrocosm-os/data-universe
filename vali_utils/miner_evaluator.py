import copy
import datetime
import sys
import time
import traceback
import asyncio
import threading
import os
from common import constants
from common.data_v2 import ScorableMinerIndex
from common.metagraph_syncer import MetagraphSyncer
import common.utils as utils
import datetime as dt
import bittensor as bt
from common.data import (
    CompressedMinerIndex,
    DataEntityBucket,
    DataEntity,
    DataSource,
    HuggingFaceMetadata,
)
from common.protocol import GetDataEntityBucket, GetMinerIndex, GetHuggingFaceMetadata
from rewards.data_value_calculator import DataValueCalculator
from scraping.provider import ScraperProvider
from scraping.scraper import ScraperId, ValidationResult
from storage.validator.sqlite_memory_validator_storage import (
    SqliteMemoryValidatorStorage,
)

from storage.validator.hf_validator_storage import HFValidationStorage

from vali_utils.miner_iterator import MinerIterator
from vali_utils import utils as vali_utils
from storage.validator.validator_storage import (
    ValidatorStorage,
)
from storage.validator.mysql_databox_storage import MysqlDataboxStorage

from typing import List, Optional

from vali_utils.hf_utils import validate_huggingface_dataset

from rewards.miner_scorer import MinerScorer
from datadog import statsd


class MinerEvaluator:
    """MinerEvaluator is responsible for evaluating miners and updating their scores."""

    SCORER_FILENAME = "scorer.pickle"

    # Mapping of scrapers to use based on the data source to validate.
    PREFERRED_SCRAPERS = {
        DataSource.X: ScraperId.X_APIDOJO,
        DataSource.REDDIT: ScraperId.REDDIT_CUSTOM,
    }

    def __init__(self, config: bt.config, uid: int, metagraph_syncer: MetagraphSyncer):
        self.config = config
        self.uid = uid
        self.metagraph_syncer = metagraph_syncer
        self.metagraph = self.metagraph_syncer.get_metagraph(config.netuid)
        self.metagraph_syncer.register_listener(
            self._on_metagraph_updated, netuids=[config.netuid]
        )

        self.wallet = bt.wallet(config=self.config)

        # Set up initial scoring weights for validation
        self.scorer = MinerScorer(self.metagraph.n, DataValueCalculator())

        # Setup dependencies.
        self.miner_iterator = MinerIterator(
            utils.get_miner_uids(self.metagraph, self.uid)
        )
        self.scraper_provider = ScraperProvider()
        self.storage = SqliteMemoryValidatorStorage()
        self.databox_storage: MysqlDataboxStorage = MysqlDataboxStorage(
            host=os.getenv("MYSQL_DATABOX_HOST"),
            user=os.getenv("MYSQL_DATABOX_USER"),
            password=os.getenv("MYSQL_DATABOX_PW"),
            database=os.getenv("MYSQL_DATABOX_DB"),
        )

        self.last_seen_38_datetime = None

        self.hf_storage = HFValidationStorage(self.config.hf_results_path)
        # Instantiate runners
        self.should_exit: bool = False
        self.is_running: bool = False
        self.lock = threading.RLock()
        self.is_setup = False

    def get_scorer(self) -> MinerScorer:
        """Returns the scorer used by the evaluator."""
        return self.scorer

    @statsd.timed("eval_miner")
    def eval_miner_sync(self, uid: int) -> None:
        """Synchronous version of eval_miner."""
        asyncio.run(self.eval_miner(uid))

    async def eval_miner(self, uid: int) -> None:
        """Evaluates a miner and updates their score.

        Specifically:
            1. Gets the latest index from the miner
            2. Chooses a random data entity bucket to query
            3. Performs basic validation on the data entity bucket (right labels, matching size, etc.)
            4. Samples data from the data entity bucket and verifies the data is correct
            5. Passes the validation result to the scorer to update the miner's score.
        """

        axon_info = None
        hotkey = None
        with self.lock:
            axon_info = self.metagraph.axons[uid]
            hotkey = self.metagraph.hotkeys[uid]

        bt.logging.info(f"{hotkey}: Evaluating miner.")


        # Query the miner for the latest index.
        index = await self._update_and_get_miner_index(hotkey, uid, axon_info)
        if not index:
            # The miner hasn't provided an index yet, so we can't validate them. Count as a failed validation.
            bt.logging.info(
                f"{hotkey}: Failed to get an index for miner. Counting as a failed validation."
            )
            self.scorer.on_miner_evaluated(
                uid,
                None,
                [
                    ValidationResult(
                        is_valid=False,
                        reason="No available miner index.",
                        content_size_bytes_validated=0,  # Since there is just one failed result size doesn't matter.
                    )
                ],
            )
            return


<<<<<<< HEAD
        ##########
=======

>>>>>>> c89b8d1f
        current_block = int(self.metagraph.block)
        validation_info = self.hf_storage.get_validation_info(hotkey)
        if validation_info is None or (current_block - validation_info['block']) > 55000:
            hf_metadatas = await self._query_huggingface_metadata(hotkey, uid, axon_info)
            if hf_metadatas:
                for hf_metadata in hf_metadatas:
                    bt.logging.info(f'{hotkey}: Trying to validate {hf_metadata.repo_name}')

                    validation_result = await validate_huggingface_dataset(hf_metadata)
                    bt.logging.info(f'{hotkey}: HuggingFace validation result for {hf_metadata.repo_name}: {validation_result}')

                    # Store the validation result regardless of success status
                    self.hf_storage.update_validation_info(
                        hotkey,
                        str(hf_metadata.repo_name),
                        current_block,
                    )
            else:
                self.hf_storage.update_validation_info(
                    hotkey,
                    'no_dataset_provided',
                    current_block,
                )


        ##########
        # From that index, find a data entity bucket to sample and get it from the miner.
        chosen_data_entity_bucket: DataEntityBucket = (
            vali_utils.choose_data_entity_bucket_to_query(index)
        )
        bt.logging.info(
            f"{hotkey} Querying miner for Bucket ID: {chosen_data_entity_bucket.id}."
        )

        responses = None
        with statsd.timed("get_data_entity_bucket_time"):
            async with bt.dendrite(wallet=self.wallet) as dendrite:
                responses = await dendrite.forward(
                    axons=[axon_info],
                    synapse=GetDataEntityBucket(
                        data_entity_bucket_id=chosen_data_entity_bucket.id,
                        version=constants.PROTOCOL_VERSION,
                    ),
                    timeout=120,
                )

        data_entity_bucket = vali_utils.get_single_successful_response(
            responses, GetDataEntityBucket
        )
        # Treat a failed response the same way we treat a failed validation.
        # If we didn't, the miner could just not respond to queries for data entity buckets it doesn't have.
        if data_entity_bucket is None:
            bt.logging.info(
                f"{hotkey}: Miner returned an invalid/failed response for Bucket ID: {chosen_data_entity_bucket.id}."
            )
            self.scorer.on_miner_evaluated(
                uid,
                index,
                [
                    ValidationResult(
                        is_valid=False,
                        reason="Response failed or is invalid.",
                        content_size_bytes_validated=0,  # Since there is just one failed result size doesn't matter.
                    )
                ],
            )
            return

        # Perform basic validation on the entities.
        bt.logging.info(
            f"{hotkey}: Performing basic validation on Bucket ID: {chosen_data_entity_bucket.id} containing "
            + f"{chosen_data_entity_bucket.size_bytes} bytes across {len(data_entity_bucket.data_entities)} entities."
        )

        data_entities: List[DataEntity] = data_entity_bucket.data_entities
        (valid, reason) = vali_utils.are_entities_valid(
            data_entities, chosen_data_entity_bucket
        )
        if not valid:
            bt.logging.info(
                f"{hotkey}: Failed basic entity validation on Bucket ID: {chosen_data_entity_bucket.id} with reason: {reason}"
            )
            self.scorer.on_miner_evaluated(
                uid,
                index,
                [
                    ValidationResult(
                        is_valid=False,
                        reason=reason,
                        content_size_bytes_validated=0,  # Since there is just one failed result size doesn't matter.
                    )
                ],
            )
            return

        # Perform uniqueness validation on the entity contents.
        # If we didn't, the miner could just return the same data over and over again.
        unique = vali_utils.are_entities_unique(data_entities)
        if not unique:
            bt.logging.info(
                f"{hotkey}: Failed enitity uniqueness checks on Bucket ID: {chosen_data_entity_bucket.id}."
            )
            self.scorer.on_miner_evaluated(
                uid,
                index,
                [
                    ValidationResult(
                        is_valid=False,
                        reason="Duplicate entities found.",
                        content_size_bytes_validated=0,  # Since there is just one failed result size doesn't matter.
                    )
                ],
            )
            return

        # Output to datadog only for buckets that have passed basic validation.
        if chosen_data_entity_bucket.id.source == DataSource.REDDIT:
            statsd.distribution(
                "bucket_reddit.entity_count", len(data_entity_bucket.data_entities)
            )
            statsd.distribution(
                "bucket_reddit.size", chosen_data_entity_bucket.size_bytes
            )
        elif chosen_data_entity_bucket.id.label is None:
            statsd.distribution(
                "bucket_twitter_none.entity_count",
                len(data_entity_bucket.data_entities),
            )
            statsd.distribution(
                "bucket_twitter_none.size", chosen_data_entity_bucket.size_bytes
            )
        else:
            statsd.distribution(
                "bucket_twitter.entity_count", len(data_entity_bucket.data_entities)
            )
            statsd.distribution(
                "bucket_twitter.size", chosen_data_entity_bucket.size_bytes
            )

        # Basic validation and uniqueness passed. Now sample some entities for data correctness.
        entities_to_validate: List[DataEntity] = vali_utils.choose_entities_to_verify(
            data_entities
        )

        entity_uris = [entity.uri for entity in entities_to_validate]

        bt.logging.info(
            f"{hotkey}: Basic validation on Bucket ID: {chosen_data_entity_bucket.id} passed. Validating uris: {entity_uris}."
        )

        scraper = self.scraper_provider.get(
            MinerEvaluator.PREFERRED_SCRAPERS[chosen_data_entity_bucket.id.source]
        )
        validation_results = await scraper.validate(entities_to_validate)

        bt.logging.success(
            f"{hotkey}: Data validation on selected entities finished with results: {validation_results}"
        )

        self.scorer.on_miner_evaluated(uid, index, validation_results)

    async def run_next_eval_batch(self) -> int:
        """Asynchronously runs the next batch of miner evaluations and returns the number of seconds to wait until the next batch.

        Args:
            block (int): The block at which we started this evaluation.
        """

        # Grab a snapshot of the metagraph
        metagraph = None
        with self.lock:
            metagraph = copy.deepcopy(self.metagraph)

        # Check if the next miner is due an update.
        next_uid = self.miner_iterator.peek()
        hotkey = metagraph.hotkeys[next_uid]
        last_evaluated = self.storage.read_miner_last_updated(hotkey)
        now = dt.datetime.utcnow()
        due_update = (
            last_evaluated is None
            or (now - last_evaluated) >= constants.MIN_EVALUATION_PERIOD
        )

        # If the next miner is not due an update, then all subsequent miners are also not due an update.
        # So we wait until this miner is due an update.
        if not due_update:
            return (
                last_evaluated + constants.MIN_EVALUATION_PERIOD - now
            ).total_seconds()

        # Run in batches of 15.
        miners_to_eval = 15

        # Otherwise, execute the next batch of evaluations.
        # Use a set in case the network has fewer than 15 miners.
        uids_to_eval = {next(self.miner_iterator) for _ in range(miners_to_eval)}

        # Do not count the first loop since we start in a random place.
        if 38 in uids_to_eval:
            if self.last_seen_38_datetime is not None:
                # Emit how many minutes its been since we've last evaluated 38 (current top miner).
                statsd.gauge(
                    "evaluation_frequency_seconds",
                    (
                        datetime.datetime.now() - self.last_seen_38_datetime
                    ).total_seconds(),
                )

            # Update our sentinel to now.
            self.last_seen_38_datetime = datetime.datetime.now()

        bt.logging.info(
            f"Running validation on the following batch of uids: {uids_to_eval}."
        )
        threads = [
            threading.Thread(target=self.eval_miner_sync, args=(uid,))
            for uid in uids_to_eval
        ]
        for thread in threads:
            thread.start()

        bt.logging.trace(f"Waiting for {len(threads)} miner evals to finish.")

        end = datetime.datetime.now() + datetime.timedelta(seconds=300)
        for t in threads:
            # Compute the timeout, so that all threads are waited for a total of 5 minutes.
            timeout = max(0, (end - datetime.datetime.now()).total_seconds())
            t.join(timeout=timeout)
        bt.logging.trace(f"Finished waiting for {len(threads)} miner eval.")

        # Run the next evaluation batch immediately.
        return 0

    def save_state(self):
        """Saves the state of the validator to a file."""
        bt.logging.trace("Saving evaluator state.")

        if not os.path.exists(self.config.neuron.full_path):
            os.makedirs(self.config.neuron.full_path)

        # Save the state of the validator to file.
        self.scorer.save_state(
            os.path.join(self.config.neuron.full_path, MinerEvaluator.SCORER_FILENAME)
        )

    def load_state(self):
        """Loads the state of the validator from a file."""
        bt.logging.info("Loading evaluator state.")

        with self.lock:
            # Load the state of the validator from file.
            filepath = os.path.join(
                self.config.neuron.full_path, MinerEvaluator.SCORER_FILENAME
            )
            if not os.path.exists(filepath):
                bt.logging.warning("No scorer state file found. Starting from scratch.")
                return

            try:
                self.scorer.load_state(filepath)
                bt.logging.success(f"Loaded scorer state from: {filepath}.")
            except Exception as e:
                bt.logging.warning(
                    f"Failed to load scorer state. Reason: {e}. Starting from scratch."
                )

            # Resize the scorer in case the loaded state is old and missing newly added neurons.
            self.scorer.resize(len(self.metagraph.hotkeys))

    async def _update_and_get_miner_index(
        self, hotkey: str, uid: int, miner_axon: bt.AxonInfo
    ) -> Optional[ScorableMinerIndex]:
        """Updates the index for the specified miner, and returns the latest known index or None if the miner hasn't yet provided an index."""

        bt.logging.info(f"{hotkey}: Getting MinerIndex from miner.")

        try:
            responses: List[GetMinerIndex] = None
            with statsd.timed("get_miner_index_time"):
                async with bt.dendrite(wallet=self.wallet) as dendrite:
                    responses = await dendrite.forward(
                        axons=[miner_axon],
                        synapse=GetMinerIndex(version=constants.PROTOCOL_VERSION),
                        timeout=120,
                    )

            response = vali_utils.get_single_successful_response(
                responses, GetMinerIndex
            )
            if not response:
                bt.logging.info(
                    f"{hotkey}: Miner failed to respond with an index. Using last known index if present."
                )
                # Miner failed to update the index. Use the latest index, if present.
                return self.storage.read_miner_index(hotkey)

            # Validate the index.
            miner_index = None
            try:
                miner_index = vali_utils.get_miner_index_from_response(response)
            except ValueError as e:
                bt.logging.info(
                    f"{hotkey}: Miner returned an invalid index. Reason: {e}. Using last known index if present."
                )
                # Miner returned an invalid index. Use the latest index, if present.
                return self.storage.read_miner_index(hotkey)

            assert miner_index is not None, "Miner index should not be None."

            # Miner replied with a valid index. Store it and return it.
            # Output to datadog only for valid indexes.
            index_size = CompressedMinerIndex.size_bytes(miner_index)
            index_bucket_count = CompressedMinerIndex.bucket_count(miner_index)
            statsd.distribution("index.bucket_count", index_bucket_count)
            statsd.distribution("index.size", index_size)
            miner_credibility = self.scorer.get_miner_credibility(uid)
            bt.logging.success(
                f"{hotkey}: Got new compressed miner index of {index_size} bytes "
                + f"across {index_bucket_count} buckets."
            )
            self.storage.upsert_compressed_miner_index(
                miner_index, hotkey, miner_credibility
            )

            return self.storage.read_miner_index(hotkey)
        except Exception:
            bt.logging.error(
                f"{hotkey} Failed to update and get miner index.",
                traceback.format_exc(),
            )
            return None

    async def _query_huggingface_metadata(
            self, hotkey: str, uid: int, miner_axon: bt.AxonInfo
    ) -> Optional[List[HuggingFaceMetadata]]:
        bt.logging.info(f"{hotkey}: Getting HuggingFace metadata from miner.")

        try:
            synapse = GetHuggingFaceMetadata(version=constants.PROTOCOL_VERSION)
            async with bt.dendrite(wallet=self.wallet) as dendrite:
                responses = await dendrite.forward(
                    axons=[miner_axon],
                    synapse=synapse,
                    timeout=120,
                )

            if not responses or len(responses) == 0 or not isinstance(responses[0], GetHuggingFaceMetadata):
                bt.logging.info(f"{hotkey}: Miner failed to respond with HuggingFace metadata.")
                return None

            response = responses[0]
            bt.logging.success(f"{hotkey}: Got HuggingFace metadata with {len(response.metadata)} entries")
            return response.metadata
        except Exception:
            bt.logging.error(
                f"{hotkey} Failed to query HuggingFace metadata.",
                traceback.format_exc(),
            )
            return None

    def _on_metagraph_updated(self, metagraph: bt.metagraph, netuid: int):
        """Handles an update to a metagraph."""
        bt.logging.info(
            f"Evaluator processing an update to metagraph on subnet {netuid}."
        )

        with self.lock:
            bt.logging.info(
                "Evaluator: Metagraph updated, re-syncing hotkeys, and moving averages."
            )
            # Zero out all hotkeys that have been replaced.
            old_hotkeys = self.metagraph.hotkeys
            for uid, hotkey in enumerate(old_hotkeys):
                if hotkey != metagraph.hotkeys[uid] or (
                    not utils.is_miner(uid, metagraph)
                    and not utils.is_validator(uid, metagraph)
                ):
                    bt.logging.info(
                        f"Hotkey {hotkey} w/ UID {uid} has been unregistered or does not qualify to mine/validate."
                    )
                    self.scorer.reset(uid)  # hotkey has been replaced
                    try:
                        self.storage.delete_miner(hotkey)
                    except Exception:
                        bt.logging.error(
                            f"{hotkey} Failed to delete miner index.",
                            traceback.format_exc(),
                        )
            # Update the iterator. It will keep its current position if possible.
            self.miner_iterator.set_miner_uids(
                utils.get_miner_uids(self.metagraph, self.uid)
            )

            # Check to see if the metagraph has changed size.
            # If so, we need to add new hotkeys and moving averages.
            if len(self.metagraph.hotkeys) < len(metagraph.hotkeys):
                self.scorer.resize(len(metagraph.hotkeys))

            self.metagraph = copy.deepcopy(metagraph)

    def exit(self):
        self.should_exit = True

    def run_databox(self):
        """
        Initiates and manages the databox loop for the validator, which

        1. Periodically updates the mysql databox tables with current information.
        """

        # Sleep on startup to avoid wiping the tables on restart.
        time.sleep(datetime.timedelta(minutes=90).total_seconds())

        # This loop maintains the validator's databox table updates until intentionally stopped.
        while not self.should_exit:
            try:
                bt.logging.trace("Updating databox tables.")

                next_databox_update = datetime.datetime.utcnow() + datetime.timedelta(
                    minutes=45
                )

                # Get Databox Miners from SqliteMemory and write to mysql.
                self.databox_storage.insert_miners(self.storage.read_databox_miners())

                # Get Databox Age Sizes from SqliteMemory and write to mysql.
                self.databox_storage.insert_age_sizes(
                    self.storage.read_databox_age_sizes()
                )

                # Get Databox Label Sizes from SqliteMemory and write to mysql.
                self.databox_storage.insert_label_sizes(
                    self.storage.read_databox_label_sizes()
                )

                # Get HFMetadata from SqliteMemory and write to mysql.
                self.databox_storage.insert_hf_info(
                    self.storage.read_databox_huggingface_data()
                )

                wait_time = max(
                    0,
                    (next_databox_update - datetime.datetime.utcnow()).total_seconds(),
                )

                bt.logging.trace(
                    f"Finished updating databox tables. Waiting {wait_time} seconds until next update."
                )

                if wait_time > 0:
                    time.sleep(wait_time)

            # TODO: Confirm but I think this needs to be in both threads in case one or the other is running.
            # If someone intentionally stops the validator, it'll safely terminate operations.
            except KeyboardInterrupt:
                bt.logging.success(
                    "Validator killed by keyboard interrupt while in databox run."
                )
                sys.exit()

            # In case of unforeseen errors, the validator will log the error and continue operations.
            except Exception as err:
                bt.logging.error("Error during databox run", str(err))
                bt.logging.debug(
                    traceback.print_exception(type(err), err, err.__traceback__)
                )<|MERGE_RESOLUTION|>--- conflicted
+++ resolved
@@ -141,11 +141,10 @@
             return
 
 
-<<<<<<< HEAD
         ##########
-=======
-
->>>>>>> c89b8d1f
+        # Query HuggingFace metadata
+
+
         current_block = int(self.metagraph.block)
         validation_info = self.hf_storage.get_validation_info(hotkey)
         if validation_info is None or (current_block - validation_info['block']) > 55000:
